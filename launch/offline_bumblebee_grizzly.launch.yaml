## Offline Stereo Camera VTR3 (using datasets)

session_name: offline_vtr_camera

# environment:
#   ROS_DOMAIN_ID: "1"  # set this to a unique number when multiple ROS2 processes running on the same network

start_directory: ${VTRTEMP}

suppress_history: false

windows:
  - window_name: vtr_main
    layout: main-horizontal
    shell_command_before:
      - source ${VTRSRC}/main/install/setup.bash
    panes:
      - sleep 3 &&
        ros2 launch vtr_navigation vtr.launch.py
        base_params:=bumblebee_grizzly_default.yaml
        data_dir:=${VTRDATA}/temp
        clear_data_dir:=false
        use_sim_time:=true

      # - ros2 run vtr_mission_planning vtr_mission.py --help # backup way to send commands if UI not working

      - sleep 5 && ros2 run rviz2 rviz2 -d ${VTRSRC}/rviz/camera.rviz
      - htop

  - window_name: vtr_ui
    layout: main-horizontal
    shell_command_before:
      - source ${VTRSRC}/main/install/setup.bash
    panes:
      - sleep 3 && ros2 run vtr_ui socket_client  --ros-args -r __ns:=/vtr # wait for the socket_server to be created
      - ros2 run vtr_ui web_server  --ros-args -r __ns:=/vtr
      - ros2 run vtr_ui socket_server  --ros-args -r __ns:=/vtr
      - sleep 5 && firefox --new-window "localhost:5200" # the webpage has to wait for everything above

  - window_name: grizzly
    layout: main-horizontal
    shell_command_before:
      - source ${VTRSRC}/robots/ros2/install/setup.bash
    panes:
<<<<<<< HEAD
      - ros2 launch utias_grizzly_description utias_grizzly_description.launch.py

  - window_name: bumblebee
    layout: main-horizontal
    shell_command_before:
      - source ${VTRSRC}/extra/install/setup.bash
    panes:
      - ros2 run vtr_bumblebee_xb3 BumblebeeCalibration ${VTRDATA}/experiments/2021-08-02/lighting-change/front-xb3/ front_xb3
=======
      - ros2 launch utias_grizzly_description utias_grizzly_description.launch.py
>>>>>>> 1e70e182
<|MERGE_RESOLUTION|>--- conflicted
+++ resolved
@@ -42,15 +42,4 @@
     shell_command_before:
       - source ${VTRSRC}/robots/ros2/install/setup.bash
     panes:
-<<<<<<< HEAD
-      - ros2 launch utias_grizzly_description utias_grizzly_description.launch.py
-
-  - window_name: bumblebee
-    layout: main-horizontal
-    shell_command_before:
-      - source ${VTRSRC}/extra/install/setup.bash
-    panes:
-      - ros2 run vtr_bumblebee_xb3 BumblebeeCalibration ${VTRDATA}/experiments/2021-08-02/lighting-change/front-xb3/ front_xb3
-=======
-      - ros2 launch utias_grizzly_description utias_grizzly_description.launch.py
->>>>>>> 1e70e182
+      - ros2 launch utias_grizzly_description utias_grizzly_description.launch.py