# The tmux session name, has to be unique
session_name: online_vtr_stereo

# environment:
# PRIORITIZE: nice -n -5 ionice -c 2 -n 1

# Can run a script before tmuxp starts building the session
# before_script: /my/startup/script
shell_command_before:
  - "source ${VTRVENV}/bin/activate"
  - "source ${VTRSRC}/main/install/setup.bash"

# The default start directory for the full session, ./ is this file's location
start_directory: ${VTRDATA}

# Add commands to bash history
suppress_history: false

# This is where we list all the stuff we want to run
windows:
  - window_name: vtr_main
    layout: main-horizontal
    panes:
<<<<<<< HEAD
      - ros2 launch vtr_navigation vtr_stereo.launch.py scenario_params:=playback.yaml data_dir:=${VTRDATA}/online-test/2021-07-19/2021-07-19_main clear_data_dir:=false
      # - ros2 run vtr_mission_planning vtr_mission.py --help # backup way to send commands if UI not working
      - ssh -t administrator@192.168.131.1 "source ~/ros2_crystal/install/setup.bash && ros2 run ros1_bridge static_bridge_grizzly"
      - echo "backup terminal"
=======
      - ros2 launch vtr_navigation vtr_stereo.launch.py scenario_params:=playback.yaml data_dir:=${VTRDATA}/online-test/$(date '+%F')/$(date '+%F')_main clear_data_dir:=false
      # - ros2 run vtr_mission_planning vtr_mission.py --help # backup way to send commands if UI not working
      - ssh -t administrator@192.168.131.1 "source ~/ros2_crystal/install/setup.bash && ros2 run ros1_bridge static_bridge_grizzly" # run ROS1/ROS2 bridge on Grizzly
      - ssh administrator@192.168.131.1 # && rostopic echo /mcu/status  				# to monitor Grizzly battery voltage while testing
      # - htop
>>>>>>> 935570db

  - window_name: ui
    layout: main-horizontal
    panes:
      - sleep 2 && ros2 run vtr_ui socket_client  --ros-args -r __ns:=/vtr # wait for the socket_server to be created
      - ros2 run vtr_ui web_server  --ros-args -r __ns:=/vtr
      - ros2 run vtr_ui socket_server  --ros-args -r __ns:=/vtr
      # - sleep 5 && firefox --new-window "localhost:5200" # the webpage has to wait for everything above

  - window_name: ros_monitor
    layout: main-horizontal
    panes:
      - ros2 launch vtr_safety_monitor safety_monitor.launch.py  scenario_params:=default_online.yaml
      - ssh administrator@192.168.131.1 # && rostopic echo /mcu/status  				# to monitor Grizzly battery voltage while testing
      - watch -n 1 rostopic list
      - ssh -t administrator@192.168.131.1 "sudo /home/administrator/catkin_ws/src/serial_bridge/scripts/serial_bridge.py /dev/ttyUSB0 -b 57600 -d enp1s0" # sends RTK info from radio to serial

  - window_name: grizzly
    layout: main-horizontal
    panes:
      - ros2 launch vtr_grizzly grizzly_utias_description.launch.py # to get vehicle/sensor transforms
      - ros2 launch asrl__grizzly wired-grizzly_xbox_js0.launch # XBox controller for manually driving
      - sleep 5 && ros2 topic echo /grizzly_velocity_controller/cmd_vel # monitor velocity commands
      -  # ssh -t administrator@192.168.131.1 "source ~/ros2_crystal/install/setup.bash && ros2 run ros1_bridge static_bridge_grizzly"             # run ROS1/ROS2 bridge on Grizzly

  - window_name: calibration
    layout: main-horizontal
    panes:
      - ros2 run vtr_sensors BumblebeeDriver --ros-args --params-file ${VTRSRC}/main/src/vtr_sensors/param/XB3.yaml
      - stress -c 1 # workaround for super weird XB3 Driver bug
      - ros2 run vtr_sensors BumblebeeRecorder ${VTRDATA}/online-test/2021-07-19/2021-07-19_main front_xb3                  # optional to record full stereo stream<|MERGE_RESOLUTION|>--- conflicted
+++ resolved
@@ -21,18 +21,10 @@
   - window_name: vtr_main
     layout: main-horizontal
     panes:
-<<<<<<< HEAD
       - ros2 launch vtr_navigation vtr_stereo.launch.py scenario_params:=playback.yaml data_dir:=${VTRDATA}/online-test/2021-07-19/2021-07-19_main clear_data_dir:=false
       # - ros2 run vtr_mission_planning vtr_mission.py --help # backup way to send commands if UI not working
       - ssh -t administrator@192.168.131.1 "source ~/ros2_crystal/install/setup.bash && ros2 run ros1_bridge static_bridge_grizzly"
-      - echo "backup terminal"
-=======
-      - ros2 launch vtr_navigation vtr_stereo.launch.py scenario_params:=playback.yaml data_dir:=${VTRDATA}/online-test/$(date '+%F')/$(date '+%F')_main clear_data_dir:=false
-      # - ros2 run vtr_mission_planning vtr_mission.py --help # backup way to send commands if UI not working
-      - ssh -t administrator@192.168.131.1 "source ~/ros2_crystal/install/setup.bash && ros2 run ros1_bridge static_bridge_grizzly" # run ROS1/ROS2 bridge on Grizzly
-      - ssh administrator@192.168.131.1 # && rostopic echo /mcu/status  				# to monitor Grizzly battery voltage while testing
-      # - htop
->>>>>>> 935570db
+      - ssh administrator@192.168.131.1
 
   - window_name: ui
     layout: main-horizontal
