cmake_minimum_required(VERSION 3.16)
project(vtr_pose_graph)

## Common setup for vtr packages
include("${CMAKE_CURRENT_LIST_DIR}/../vtr_common/vtr_include.cmake")

# Find dependencies
find_package(ament_cmake REQUIRED)
find_package(lgmath REQUIRED)
find_package(steam REQUIRED)
find_package(vtr_common REQUIRED)
find_package(vtr_logging REQUIRED)
find_package(vtr_messages REQUIRED)
find_package(vtr_storage REQUIRED)

# Libraries
# interface
file(GLOB_RECURSE INTERFACE_SRC src/interface/*.cpp)
add_library(${PROJECT_NAME}_interface ${INTERFACE_SRC})
ament_target_dependencies(${PROJECT_NAME}_interface
  lgmath
<<<<<<< HEAD
  vtr_common
  vtr_logging
  vtr_messages
  vtr_storage
  OpenCV
=======
  vtr_common vtr_logging vtr_messages vtr_storage
>>>>>>> fe256ffa
)
target_include_directories(${PROJECT_NAME}_interface
  PUBLIC
    $<BUILD_INTERFACE:${CMAKE_CURRENT_SOURCE_DIR}/include>
    $<INSTALL_INTERFACE:include>)
# index
file(
  GLOB_RECURSE INDEX_SRC
  src/index/*.cpp
  src/simple_graph/*.cpp
  src/evaluator/*.cpp
  src/path/*.cpp
)
add_library(${PROJECT_NAME}_index ${INDEX_SRC})
ament_target_dependencies(${PROJECT_NAME}_index
  lgmath
  vtr_common vtr_logging vtr_messages vtr_storage
)
target_link_libraries(${PROJECT_NAME}_index ${PROJECT_NAME}_interface)
target_include_directories(${PROJECT_NAME}_index
  PUBLIC
    $<BUILD_INTERFACE:${CMAKE_CURRENT_SOURCE_DIR}/include>
    $<INSTALL_INTERFACE:include>)
# relaxation
file(
  GLOB_RECURSE RELAXATION_SRC
  src/relaxation/*.cpp
)
add_library(${PROJECT_NAME}_relaxation ${RELAXATION_SRC})
ament_target_dependencies(${PROJECT_NAME}_relaxation
  lgmath steam
)
target_link_libraries(${PROJECT_NAME}_relaxation ${PROJECT_NAME}_index)
target_include_directories(${PROJECT_NAME}_relaxation
  PUBLIC
    $<BUILD_INTERFACE:${CMAKE_CURRENT_SOURCE_DIR}/include>
    $<INSTALL_INTERFACE:include>)

ament_export_targets(export_${PROJECT_NAME} HAS_LIBRARY_TARGET)
ament_export_dependencies(
<<<<<<< HEAD
  lgmath
  steam
  vtr_common
  vtr_logging
  vtr_messages
  vtr_storage
  OpenCV
=======
  lgmath steam
  vtr_common vtr_logging vtr_messages vtr_storage
>>>>>>> fe256ffa
)

install(
  DIRECTORY include/
  DESTINATION include
)

install(
  TARGETS
    ${PROJECT_NAME}_interface
    ${PROJECT_NAME}_index
    ${PROJECT_NAME}_relaxation
  EXPORT export_${PROJECT_NAME}
  LIBRARY DESTINATION lib
  ARCHIVE DESTINATION lib
  RUNTIME DESTINATION lib/${PROJECT_NAME}
  INCLUDES DESTINATION include
)


add_executable(retrieve_data test/retrieve_data.cpp)

ament_target_dependencies(retrieve_data
    lgmath
    vtr_common
    vtr_logging
    vtr_messages
    vtr_storage
)

target_link_libraries(retrieve_data ${PROJECT_NAME}_index)
target_include_directories(retrieve_data 
    PUBLIC
    $<BUILD_INTERFACE:${CMAKE_CURRENT_SOURCE_DIR}/include>
    $<INSTALL_INTERFACE:include>)

install(
    TARGETS
      retrieve_data
    LIBRARY DESTINATION lib
    ARCHIVE DESTINATION lib
    RUNTIME DESTINATION lib/${PROJECT_NAME}
    INCLUDES DESTINATION include
)

add_executable(retrieve_feature_info test/retrieve_feature_info.cpp)

ament_target_dependencies(retrieve_feature_info
    lgmath
    vtr_common
    vtr_logging
    vtr_messages
    vtr_storage
    OpenCV
)

target_link_libraries(retrieve_feature_info ${PROJECT_NAME}_index)
target_include_directories(retrieve_feature_info 
    PUBLIC
    $<BUILD_INTERFACE:${CMAKE_CURRENT_SOURCE_DIR}/include>
    $<INSTALL_INTERFACE:include>)

install(
    TARGETS
      retrieve_feature_info
    LIBRARY DESTINATION lib
    ARCHIVE DESTINATION lib
    RUNTIME DESTINATION lib/${PROJECT_NAME}
    INCLUDES DESTINATION include
)

add_executable(retrieve_teach_images test/retrieve_teach_images.cpp)

ament_target_dependencies(retrieve_teach_images
    lgmath
    vtr_common
    vtr_logging
    vtr_messages
    vtr_storage
    OpenCV
)

target_link_libraries(retrieve_teach_images ${PROJECT_NAME}_index)
target_include_directories(retrieve_teach_images 
    PUBLIC
    $<BUILD_INTERFACE:${CMAKE_CURRENT_SOURCE_DIR}/include>
    $<INSTALL_INTERFACE:include>)

install(
    TARGETS
      retrieve_teach_images
    LIBRARY DESTINATION lib
    ARCHIVE DESTINATION lib
    RUNTIME DESTINATION lib/${PROJECT_NAME}
    INCLUDES DESTINATION include
)

add_executable(retrieve_keyframe_images_repeat test/retrieve_keyframe_images_repeat.cpp)

ament_target_dependencies(retrieve_keyframe_images_repeat
    lgmath
    vtr_common
    vtr_logging
    vtr_messages
    vtr_storage
    OpenCV
)

target_link_libraries(retrieve_keyframe_images_repeat ${PROJECT_NAME}_index)
target_include_directories(retrieve_keyframe_images_repeat 
    PUBLIC
    $<BUILD_INTERFACE:${CMAKE_CURRENT_SOURCE_DIR}/include>
    $<INSTALL_INTERFACE:include>)

install(
    TARGETS
      retrieve_keyframe_images_repeat
    LIBRARY DESTINATION lib
    ARCHIVE DESTINATION lib
    RUNTIME DESTINATION lib/${PROJECT_NAME}
    INCLUDES DESTINATION include
)


if(BUILD_TESTING)
  find_package(cv_bridge REQUIRED)
  find_package(sensor_msgs REQUIRED)
  find_package(OpenCV REQUIRED)
  find_package(rclcpp REQUIRED)
  find_package(std_msgs REQUIRED)

  find_package(ament_cmake_gtest REQUIRED)
  ament_add_gtest(simple_graph_tests test/simple_graph_tests.cpp)
  # ament_target_dependencies(simple_graph_tests ${PROJECT_NAME}_index) # TODO Does not work
  target_link_libraries(simple_graph_tests ${PROJECT_NAME}_index)
  ament_add_gtest(id_tests test/id_tests.cpp)
  target_link_libraries(id_tests ${PROJECT_NAME}_index)
  ament_add_gtest(data_read_write_tests test/data_read_write_tests.cpp)
  target_link_libraries(data_read_write_tests ${PROJECT_NAME}_index)
  ament_add_gtest(data_read_write_tests2 test/data_read_write_tests2.cpp)
  target_link_libraries(data_read_write_tests2 ${PROJECT_NAME}_index)
  ament_add_gtest(graph_read_write_tests test/graph_read_write_tests.cpp)
  target_link_libraries(graph_read_write_tests ${PROJECT_NAME}_index)
  ament_add_gtest(graph_read_write_tests2 test/graph_read_write_tests2.cpp)
  target_link_libraries(graph_read_write_tests2 ${PROJECT_NAME}_index)
  ament_add_gtest(graph_structure_tests test/graph_structure_tests.cpp)
  target_link_libraries(graph_structure_tests ${PROJECT_NAME}_index)
  ament_add_gtest(evaluator_tests test/evaluator_tests.cpp)
  target_link_libraries(evaluator_tests ${PROJECT_NAME}_index)
  ament_add_gtest(evaluator_common_tests test/evaluator_common_tests.cpp)
  target_link_libraries(evaluator_common_tests ${PROJECT_NAME}_index)
  ament_add_gtest(path_tests test/path_tests.cpp)
  target_link_libraries(path_tests ${PROJECT_NAME}_index)
  ament_add_gtest(subgraph_tests test/subgraph_tests.cpp)
  target_link_libraries(subgraph_tests ${PROJECT_NAME}_index)
  ament_add_gtest(composite_tests test/composite_tests.cpp)
  target_link_libraries(composite_tests ${PROJECT_NAME}_index)
  ament_add_gtest(relaxation_tests test/relaxation_tests.cpp)
  target_link_libraries(relaxation_tests ${PROJECT_NAME}_relaxation)
  ament_add_gtest(loc_retrieval_tests test/loc_retrieval_tests.cpp)
  target_link_libraries(loc_retrieval_tests ${PROJECT_NAME}_index)

  # Linting
  find_package(ament_lint_auto REQUIRED)
  ament_lint_auto_find_test_dependencies() # Lint based on linter test_depend in package.xml

  # Other
  add_executable(data_read_write_performance_tests
    test/data_read_write_performance_tests.cpp
  )
  ament_target_dependencies(data_read_write_performance_tests
    lgmath
    vtr_common vtr_logging vtr_messages vtr_storage
  )
  target_link_libraries(data_read_write_performance_tests ${PROJECT_NAME}_index)
  target_include_directories(data_read_write_performance_tests
    PUBLIC
      $<BUILD_INTERFACE:${CMAKE_CURRENT_SOURCE_DIR}/include>
      $<INSTALL_INTERFACE:include>)

  add_executable(graph_read_write_performance_tests
    test/graph_read_write_performance_tests.cpp
  )
  ament_target_dependencies(graph_read_write_performance_tests
    lgmath
    vtr_common vtr_logging vtr_messages vtr_storage
  )
  target_link_libraries(graph_read_write_performance_tests ${PROJECT_NAME}_index)
  target_include_directories(graph_read_write_performance_tests
    PUBLIC
      $<BUILD_INTERFACE:${CMAKE_CURRENT_SOURCE_DIR}/include>
      $<INSTALL_INTERFACE:include>)

  add_executable(data_read_write_performance_tests2
    test/data_read_write_performance_tests2.cpp
  )
  ament_target_dependencies(data_read_write_performance_tests2
    OpenCV cv_bridge
    rclcpp sensor_msgs std_msgs
    lgmath
    vtr_common vtr_logging vtr_messages vtr_storage
  )
  target_link_libraries(data_read_write_performance_tests2 ${PROJECT_NAME}_index)
  target_include_directories(data_read_write_performance_tests2
    PUBLIC
      $<BUILD_INTERFACE:${CMAKE_CURRENT_SOURCE_DIR}/include>
      $<INSTALL_INTERFACE:include>)

  install(
    TARGETS
      graph_read_write_performance_tests
      data_read_write_performance_tests
      data_read_write_performance_tests2
    LIBRARY DESTINATION lib
    ARCHIVE DESTINATION lib
    RUNTIME DESTINATION lib/${PROJECT_NAME}
    INCLUDES DESTINATION include
  )

endif()

ament_package()<|MERGE_RESOLUTION|>--- conflicted
+++ resolved
@@ -19,15 +19,8 @@
 add_library(${PROJECT_NAME}_interface ${INTERFACE_SRC})
 ament_target_dependencies(${PROJECT_NAME}_interface
   lgmath
-<<<<<<< HEAD
-  vtr_common
-  vtr_logging
-  vtr_messages
-  vtr_storage
+  vtr_common vtr_logging vtr_messages vtr_storage
   OpenCV
-=======
-  vtr_common vtr_logging vtr_messages vtr_storage
->>>>>>> fe256ffa
 )
 target_include_directories(${PROJECT_NAME}_interface
   PUBLIC
@@ -68,18 +61,9 @@
 
 ament_export_targets(export_${PROJECT_NAME} HAS_LIBRARY_TARGET)
 ament_export_dependencies(
-<<<<<<< HEAD
-  lgmath
-  steam
-  vtr_common
-  vtr_logging
-  vtr_messages
-  vtr_storage
-  OpenCV
-=======
   lgmath steam
   vtr_common vtr_logging vtr_messages vtr_storage
->>>>>>> fe256ffa
+  OpenCV
 )
 
 install(
