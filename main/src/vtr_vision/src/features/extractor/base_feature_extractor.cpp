// Copyright 2021, Autonomous Space Robotics Lab (ASRL)
//
// Licensed under the Apache License, Version 2.0 (the "License");
// you may not use this file except in compliance with the License.
// You may obtain a copy of the License at
//
//     http://www.apache.org/licenses/LICENSE-2.0
//
// Unless required by applicable law or agreed to in writing, software
// distributed under the License is distributed on an "AS IS" BASIS,
// WITHOUT WARRANTIES OR CONDITIONS OF ANY KIND, either express or implied.
// See the License for the specific language governing permissions and
// limitations under the License.

/**
 * \file base_feature_extractor.cpp
 * \brief Source file for the ASRL vision package
 * \details
 *
 * \author Autonomous Space Robotics Lab (ASRL)
 */
#include <list>

#include <vtr_logging/logging.hpp>
#include <vtr_vision/features/extractor/base_feature_extractor.hpp>

namespace vtr {
namespace vision {

using BFE = BaseFeatureExtractor;

Features BFE::extractFeatures(const Image &image) {
  Features features = extractFeatures(image.data);
  features.name = image.name;
  return features;
}

ChannelFeatures BFE::extractStereoFeatures(const Image &left,
                                           const Image &right) {
  ChannelFeatures features = extractStereoFeatures(left.data, right.data);
  if (features.cameras.size() != 2) return features;
  features.cameras[0].name = left.name;
  features.cameras[1].name = right.name;
  return features;
}

<<<<<<< HEAD
ChannelFeatures BFE::extractStereoFeaturesDisp(
    const Image &left, const Image &right, const Image &disp) {
  ChannelFeatures features =
      extractStereoFeaturesDisp(left.data, disp.data);
  if (features.cameras.size() != 2) return features;
  features.cameras[0].name = left.name;
  features.cameras[1].name = right.name;
  return features;
}

ChannelFeatures BFE::extractStereoFeaturesDispExtra(
    const Image &left, const Image &right, const Image &disp, 
    const Extra &extra) {
  ChannelFeatures features =
      extractStereoFeaturesDispExtra(left.data, disp.data, extra.keypoints,
                                     extra.descriptors, extra.scores);
  if (features.cameras.size() != 2) return features;
  features.cameras[0].name = left.name;
  features.cameras[1].name = right.name;
  return features;
}

ChannelExtra BFE::extractFeaturesExtra(const Image &left) {
  ChannelExtra extra = extractFeaturesExtra(left.data);
  if (extra.cameras.size() != 2) return extra;

  extra.cameras[0].name = left.name;
  return extra;
}

ChannelFeatures BFE::extractStereoFeatures(
    const ChannelImages &channel) {
=======
ChannelFeatures BFE::extractStereoFeatures(const ChannelImages &channel) {
>>>>>>> fe256ffa
  if (channel.cameras.size() != 2) {
    LOG(WARNING) << "Can't extract stereo features on "
                 << channel.cameras.size() << " images, will not fully match";
    return extractChannelFeatures(channel, false);
  }

  // If this is not an 8-bit grayscale image, then return an empty feature list.
  // if (channel.cameras[0].data.type() != CV_8UC1) {
  //   ChannelFeatures features;
  //   features.name = channel.name;
  //   return features;
  // }
  auto features = extractStereoFeatures(channel.cameras[0], channel.cameras[1]);
  features.name = channel.name;
  return features;
}

<<<<<<< HEAD
ChannelFeatures BFE::extractStereoFeaturesDisp(
    const ChannelImages &channel, const ChannelImages &channel_disp) {
  if (channel.cameras.size() != 2) {
    LOG(WARNING) << "Can't extract stereo features on "
                 << channel.cameras.size() << " images, will not fully match";
    return extractChannelFeatures(channel, false);
  }

  // If this is not an 8-bit grayscale image, then return an empty feature list.
  // if (channel.cameras[0].data.type() != CV_8UC1) {
  //   ChannelFeatures features;
  //   features.name = channel.name;
  //   return features;
  // }
  auto features = extractStereoFeaturesDisp(channel.cameras[0], 
                                            channel.cameras[1], 
                                            channel_disp.cameras[0]);
  features.name = channel.name;
  return features;
}

ChannelFeatures BFE::extractStereoFeaturesDispExtra(
    const ChannelImages &channel, const ChannelImages &channel_disp, 
    const ChannelExtra &channel_extra) {
  if (channel.cameras.size() != 2) {
    LOG(WARNING) << "Can't extract stereo features on "
                 << channel.cameras.size() << " images, will not fully match";
    return extractChannelFeatures(channel, false);
  }

  // If this is not an 8-bit grayscale image, then return an empty feature list.
  // if (channel.cameras[0].data.type() != CV_8UC1) {
  //   ChannelFeatures features;
  //   features.name = channel.name;
  //   return features;
  // }
  auto features = extractStereoFeaturesDispExtra(channel.cameras[0],
                                                 channel.cameras[1], 
                                                 channel_disp.cameras[0], 
                                                 channel_extra.cameras[0]);
  features.name = channel.name;
  return features;
}

ChannelExtra BFE::extractFeaturesExtra(const ChannelImages &channel) {
  auto extra = extractFeaturesExtra(channel.cameras[0]);
  extra.name = channel.name;

  return extra;
}

ChannelFeatures BFE::extractChannelFeatures(
    const ChannelImages &channel, bool fully_matched = false) {
=======
ChannelFeatures BFE::extractChannelFeatures(const ChannelImages &channel,
                                            bool fully_matched = false) {
>>>>>>> fe256ffa
  if (fully_matched && channel.cameras.size() == 2)
    return extractStereoFeatures(channel);

  ChannelFeatures features;
  features.name = channel.name;
  features.fully_matched = fully_matched && channel.cameras.size() == 2;

  // If this is not an 8-bit grayscale image, then return an empty feature list.
  if (!channel.cameras.empty() && channel.cameras[0].data.type() != CV_8UC1) {
    return features;
  }

  features.cameras.reserve(channel.cameras.size());
  std::list<std::future<Features>> futures;
  Features (My_t::*doit)(const Image &) = &My_t::extractFeatures;
  for (auto &cam : channel.cameras)
    futures.emplace_back(std::async(std::launch::async, doit, this, cam));
  for (auto &fut : futures) features.cameras.push_back(fut.get());

  return features;
}

<<<<<<< HEAD
ChannelFeatures BFE::extractChannelFeaturesDisp(
    const ChannelImages &channel, const ChannelImages &channel_disp, 
    bool fully_matched = false) {
  if (fully_matched && channel.cameras.size() == 2)
    // return extractStereoFeaturesDisp(channel, channel_disp);
    return extractStereoFeaturesDisp(channel, channel_disp);

  ChannelFeatures features;
  features.name = channel.name;
  features.fully_matched = fully_matched && channel.cameras.size() == 2;

  // If this is not an 8-bit grayscale image, then return an empty feature list.
  if (!channel.cameras.empty() && channel.cameras[0].data.type() != CV_8UC1) {
    return features;
  }

  features.cameras.reserve(channel.cameras.size());
  std::list<std::future<Features>> futures;
  Features (My_t::*doit)(const Image &) =
      &My_t::extractFeatures;
  for (auto &cam : channel.cameras)
    futures.emplace_back(std::async(std::launch::async, doit, this, cam));
  for (auto &fut : futures) features.cameras.push_back(fut.get());

  return features;
}

ChannelFeatures BFE::extractChannelFeaturesDispExtra(
    const ChannelImages &channel, const ChannelImages &channel_disp,
    const ChannelExtra &channel_extra, bool fully_matched = false) {
  if (fully_matched && channel.cameras.size() == 2)
    return extractStereoFeaturesDispExtra(channel, channel_disp, channel_extra);

  ChannelFeatures features;
  features.name = channel.name;
  features.fully_matched = fully_matched && channel.cameras.size() == 2;

  // If this is not an 8-bit grayscale image, then return an empty feature list.
  if (!channel.cameras.empty() && channel.cameras[0].data.type() != CV_8UC1) {
    return features;
  }

  features.cameras.reserve(channel.cameras.size());
  std::list<std::future<Features>> futures;
  Features (My_t::*doit)(const Image &) =
      &My_t::extractFeatures;
  for (auto &cam : channel.cameras)
    futures.emplace_back(std::async(std::launch::async, doit, this, cam));
  for (auto &fut : futures) features.cameras.push_back(fut.get());

  return features;
}

ChannelExtra BFE::extractChannelFeaturesExtra(const ChannelImages &channel) {
  ChannelExtra extra = extractFeaturesExtra(channel);

  return extra;
}

RigFeatures BFE::extractRigFeatures(
    const RigImages &rig, bool fully_matched = false) {
=======
RigFeatures BFE::extractRigFeatures(const RigImages &rig,
                                    bool fully_matched = false) {
>>>>>>> fe256ffa
  RigFeatures features;
  features.name = rig.name;
  features.channels.reserve(rig.channels.size());

  std::list<std::future<ChannelFeatures>> futures;
  ChannelFeatures (My_t::*doit)(const ChannelImages &, bool) =
      &My_t::extractChannelFeatures;
  for (auto &chan : rig.channels)
    futures.emplace_back(
        std::async(std::launch::async, doit, this, chan, fully_matched));
  for (auto &fut : futures) features.channels.push_back(fut.get());

  return features;
}

}  // namespace vision
}  // namespace vtr<|MERGE_RESOLUTION|>--- conflicted
+++ resolved
@@ -44,7 +44,6 @@
   return features;
 }
 
-<<<<<<< HEAD
 ChannelFeatures BFE::extractStereoFeaturesDisp(
     const Image &left, const Image &right, const Image &disp) {
   ChannelFeatures features =
@@ -75,11 +74,7 @@
   return extra;
 }
 
-ChannelFeatures BFE::extractStereoFeatures(
-    const ChannelImages &channel) {
-=======
 ChannelFeatures BFE::extractStereoFeatures(const ChannelImages &channel) {
->>>>>>> fe256ffa
   if (channel.cameras.size() != 2) {
     LOG(WARNING) << "Can't extract stereo features on "
                  << channel.cameras.size() << " images, will not fully match";
@@ -97,7 +92,6 @@
   return features;
 }
 
-<<<<<<< HEAD
 ChannelFeatures BFE::extractStereoFeaturesDisp(
     const ChannelImages &channel, const ChannelImages &channel_disp) {
   if (channel.cameras.size() != 2) {
@@ -149,12 +143,8 @@
   return extra;
 }
 
-ChannelFeatures BFE::extractChannelFeatures(
-    const ChannelImages &channel, bool fully_matched = false) {
-=======
 ChannelFeatures BFE::extractChannelFeatures(const ChannelImages &channel,
                                             bool fully_matched = false) {
->>>>>>> fe256ffa
   if (fully_matched && channel.cameras.size() == 2)
     return extractStereoFeatures(channel);
 
@@ -177,7 +167,6 @@
   return features;
 }
 
-<<<<<<< HEAD
 ChannelFeatures BFE::extractChannelFeaturesDisp(
     const ChannelImages &channel, const ChannelImages &channel_disp, 
     bool fully_matched = false) {
@@ -237,12 +226,8 @@
   return extra;
 }
 
-RigFeatures BFE::extractRigFeatures(
-    const RigImages &rig, bool fully_matched = false) {
-=======
 RigFeatures BFE::extractRigFeatures(const RigImages &rig,
                                     bool fully_matched = false) {
->>>>>>> fe256ffa
   RigFeatures features;
   features.name = rig.name;
   features.channels.reserve(rig.channels.size());
