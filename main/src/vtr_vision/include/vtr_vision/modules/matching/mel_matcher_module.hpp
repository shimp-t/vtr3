// Copyright 2021, Autonomous Space Robotics Lab (ASRL)
//
// Licensed under the Apache License, Version 2.0 (the "License");
// you may not use this file except in compliance with the License.
// You may obtain a copy of the License at
//
//     http://www.apache.org/licenses/LICENSE-2.0
//
// Unless required by applicable law or agreed to in writing, software
// distributed under the License is distributed on an "AS IS" BASIS,
// WITHOUT WARRANTIES OR CONDITIONS OF ANY KIND, either express or implied.
// See the License for the specific language governing permissions and
// limitations under the License.

/**
 * \file mel_matcher_module.hpp
 * \brief MelMatcherModule class definition
 *
 * \author Autonomous Space Robotics Lab (ASRL)
 */
#pragma once

#include <vtr_common/timing/simple_timer.hpp>
#include <vtr_tactic/modules/base_module.hpp>
#include <vtr_vision/cache.hpp>
#include <vtr_vision/messages/bridge.hpp>

namespace vtr {
namespace vision {

/**
 * \brief A module that matches the current live view to a multi-experience
 * map.
 * \details
 * requires:
 *   qdata.[T_sensor_vehicle, rig_names, map_id, T_r_m_prior,
 *          T_sensor_vehicle_map, map_landmarks, localization_map,
 *          landmark_offset_map, projected_map_points, migrated_points_3d,
 *          migrated_validity]
 * outputs:
 *   qdata.[raw_matches]
 */
class MelMatcherModule : public tactic::BaseModule {
 public:
  /** \brief Static module identifier. */
  static constexpr auto static_name = "mel_matcher";

  /** \brief Configuration */
  struct Config {
    /** \brief The target number of matches to early exit */
    int target_match_count = 200;

    /** \brief The minimum number of matches needed. */
    int min_match_count = 20;

    /** \brief The minimum length of feature tracks on map landmarks. */
    int min_track_length = 1;

    /** \brief The maximum depth of a map landmark. */
    double max_landmark_depth = 200.0;

    /**
     * \brief The maximum distance threshold between a candidate match
     * [pixels].
     */
    int matching_pixel_thresh = 200;

    /**
     * \brief  The maximum distance threshold between a candidate match
     * [pixels], when we are very confident.
     */
    int tight_matching_pixel_thresh = 50;

    /**
     * \brief The standard deviation threshold for pose uncertainty to qualify
     * for tight matching
     */
    double tight_matching_x_sigma = 0.1;
    double tight_matching_y_sigma = 0.1;
    double tight_matching_theta_sigma = 0.0;

    /**
     * \brief The minimum ratio between the two responses.
     * A value of 1.0 means they must be exactly the same
     * A value of 0.0 means they can be infinitely different
     * A value of about 0.1 is a good place to start
     */
    double min_response_ratio = 0.2;

    /**
     * \brief Time allowance for the matching threshold. If the computation
     * time of the algorithm exceeds this number, it will exit with the current
     * found matches.
     */
    double time_allowance = 2000.0;

    /** \brief Threshold on descriptor distance. */
    double descriptor_thresh_cpu = 0.115;

    /** \brief Threshold on descriptor distance. */
    double descriptor_thresh_gpu = 0.55;

    /** \brief Flag to screen previously matched landmarks. */
    bool screen_matched_landmarks = true;

    /**
     * \brief the maximum allowed depth difference between a map and query
     * landmark.
     */
    double max_depth_diff = 5.0;

    /** \brief The number of openmp threads to use when matching */
    int parallel_threads = 8;

    /** \brief Match on the GPU or on CPU */
    bool match_on_gpu = false;

    /** \brief When doing GPU matching, the number of KNN matches */
<<<<<<< HEAD
    int match_gpu_knn_match_num;

    /** \brief Whether to use learned features */
    // bool use_learned_features;
=======
    int match_gpu_knn_match_num = 8;

    /** \brief Visualization flag. */
    bool visualize = false;
>>>>>>> 3eb447d1
  };

  /** \brief Constructor */
  MelMatcherModule(std::string name = static_name)
      : tactic::BaseModule{name}, map_matched_(2000){};

  void configFromROS(const rclcpp::Node::SharedPtr &node,
                     const std::string param_prefix) override;

 protected:
  /**
   * \brief Matches a query stereo frame to a map stereo frame and fills in the
   * inlier between them.
   */
  void runImpl(tactic::QueryCache &qdata,
               const tactic::Graph::ConstPtr &graph) override;

 private:
  /** \brief Resets local variables. */
  void reset();

  /**
   * \brief Initialize the matches data structure.
   * \param query_landmarks The collection of query landmarks.
   * \param matches The matches to be formatted.
   */
  void initializeMatches(const std::vector<LandmarkFrame> &query_landmarks,
                         std::vector<RigMatches> &matches);

  /**
   * \brief Matches the current landmarks across multiple experiences.
   * \param qdata The query data Cache.
   * \param graph The STPG.
   */
  void matchAcrossExperiences(CameraQueryCache &qdata,
                              const tactic::Graph::ConstPtr &graph);

  /**
   * \brief Finds matches between the query landmarks and map landmarks found
   * in a given vertex.
   * \param qdata The query cache data.
   * \param vertex vertex the current vertex.
   */
  void matchVertex(CameraQueryCache &qdata, tactic::Vertex::Ptr vertex);

  /**
   * \brief Finds matches between query and map for a given channel.
   * \param qdata The query data cache.
   * \param channel_id the Identification of the current channel
   * (vertex,rig,channel). \param map_channel_lm The list of landmarks in the
   * map for the given channel.
   */
  void matchChannel(CameraQueryCache &qdata, const LandmarkId &channel_id,
                    const vtr_messages::msg::ChannelLandmarks &map_channel_lm);

  /**
   * \brief Finds matches between query and map for a given channel while
   * leveraging the GPU
   * \param qdata The query data cache.
   * \param channel_id the Identification of the current channel
   * (vertex,rig,channel). \param map_channel_lm The list of landmarks in the
   * map for the given channel.
   */
  void matchChannelGPU(
      CameraQueryCache &qdata, const LandmarkId &channel_id,
      const vtr_messages::msg::ChannelLandmarks &map_channel_lm);

  /**
   * \brief Attempts to find a match between a query landmark and a set of map
   * landmarks.
   * \param qdata The query data cache.
   * \param channel_id the Identification of the current channel
   * (vertex,rig,channel).
   * \param q_kp_idx the index of the current query keypoint.
   * \param map_channel_lm The list of landmarks in the map for the given
   * channel.
   */
  int matchQueryKeypoint(
      CameraQueryCache &qdata, const LandmarkId &channel_id,
      const int &q_kp_idx,
      const vtr_messages::msg::ChannelLandmarks &map_channel_lm);

  /**
   * \brief Matches a query and map landmark.
   * \param query_lm_info The appearance information for the query landmark.
   * \param lm_info_map The appearance information for the map landmark.
   * \param map_track_length TODO
   * \param query_kp the Query keypoint.
   * \param map_kp the map keypoint.
   * \param query_depth TODO
   * \param map_depth TODO
   * \param lm_track The track of landmarks that match to the map landmark.
   * \return true if the query and map landmarks are a potential match.
   */
  bool potential_match(const cv::KeyPoint &query_lm_info,
                       const vtr_messages::msg::FeatureInfo &lm_info_map,
                       const int &map_track_length, const cv::Point &query_kp,
                       const Eigen::Vector2d &map_kp, const double &query_depth,
                       const double &map_depth,
                       const vtr_messages::msg::Match &lm_track);

  /** \brief Algorithm Configuration */
  std::shared_ptr<Config> config_;

  /** \brief Matched flags for the query landmarks. */
  std::vector<bool> query_matched_;

  std::unordered_map<LandmarkId, bool> map_matched_;
  common::timing::SimpleTimer timer_;
  int total_match_count_;

  bool use_tight_pixel_thresh_;
};

}  // namespace vision
}  // namespace vtr<|MERGE_RESOLUTION|>--- conflicted
+++ resolved
@@ -116,17 +116,10 @@
     bool match_on_gpu = false;
 
     /** \brief When doing GPU matching, the number of KNN matches */
-<<<<<<< HEAD
-    int match_gpu_knn_match_num;
-
-    /** \brief Whether to use learned features */
-    // bool use_learned_features;
-=======
     int match_gpu_knn_match_num = 8;
 
     /** \brief Visualization flag. */
     bool visualize = false;
->>>>>>> 3eb447d1
   };
 
   /** \brief Constructor */
