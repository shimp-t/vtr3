--- conflicted
+++ resolved
@@ -73,7 +73,6 @@
                                 bool histogram_equalization);
 
 ////////////////////////////////////////////////////////////////////////////////
-<<<<<<< HEAD
 /// @brief Converts an RGB image into a grayscale image.
 /// @param src The RGB source image.
 /// @return A grayscale image.
@@ -88,11 +87,8 @@
 ChannelImages RGBCopy(const ChannelImages &src);
 
 ////////////////////////////////////////////////////////////////////////////////
-/// @brief Converts a channel of grayscale images into a channel of undistorted grayscale images.
-=======
 /// @brief Converts a channel of grayscale images into a channel of undistorted
 /// grayscale images.
->>>>>>> fe256ffa
 /// @param src The grayscale source channel.
 /// @param intrinsics A vector of the intrinsics for each camera
 /// @param dists A vector of the five elements of distortion for each camera
@@ -102,7 +98,6 @@
                                const CameraIntrinsics &intrinsics,
                                const CameraDistortions &dists);
 
-<<<<<<< HEAD
 ////////////////////////////////////////////////////////////////////////////////
 /// @brief Converts an RGB image into a grayscale image.
 /// @param src The RGB source image.
@@ -117,9 +112,5 @@
 ////////////////////////////////////////////////////////////////////////////////
 ChannelImages Disparity(const ChannelImages &src);
 
-}
-}
-=======
 }  // namespace vision
 }  // namespace vtr
->>>>>>> fe256ffa
