--- conflicted
+++ resolved
@@ -4,15 +4,12 @@
     path_tracker:
       ## Scheduled speed based on curvatures: if curv[vertex_number] > thresh[i], take speed [i]
       curvature_thresholds: [0.0, 1.5, 3.0, 5.0]
-<<<<<<< HEAD
       # target_linear_speed: [0.2, 0.4, 0.7, 1.0]
       # target_linear_speed: [0.3, 0.45, 0.55, 0.85]
       # target_linear_speed: [0.45, 0.55, 0.65, 0.85]
       # target_linear_speed: [0.5, 0.6, 0.8, 1.0] too fast
-      target_linear_speed: [0.55, 0.65, 0.75, 0.85]
-=======
-      target_linear_speed: [0.6, 0.8, 1.0, 1.5]
->>>>>>> fe256ffa
+      # target_linear_speed: [0.55, 0.65, 0.75, 0.85]
+      target_linear_speed: [0.5, 0.6, 0.7, 0.8]
 
       ## Controller gains (for feedback linearization mostly)
       look_ahead_distance: [0.5, 0.75, 1.2, 1.5]
