--- conflicted
+++ resolved
@@ -99,18 +99,10 @@
     trajectory_ = qdata->trajectory.ptr();
     trajectory_time_point_ = common::timing::toChrono(*qdata->stamp);
     /// keep this frame as a candidate for creating a keyframe
-<<<<<<< HEAD
-    if (*(qdata->keyframe_test_result) != KeyframeTestResult::CREATE_VERTEX) {
-      candidate_qdata_ = qdata; 
-    } else {
-      candidate_qdata_ = nullptr;
-    }
-=======
     if (*(qdata->keyframe_test_result) != KeyframeTestResult::CREATE_VERTEX)
       candidate_qdata_ = qdata;
     else
       candidate_qdata_ = nullptr;
->>>>>>> 0f19a8ad
   }
 
   // set result
