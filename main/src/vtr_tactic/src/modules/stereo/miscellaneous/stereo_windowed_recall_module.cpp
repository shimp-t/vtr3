#include <vtr_common/timing/simple_timer.hpp>
#include <vtr_tactic/modules/stereo/miscellaneous/stereo_windowed_recall_module.hpp>

namespace vtr {
namespace tactic {
namespace stereo {

void StereoWindowedRecallModule::configFromROS(const rclcpp::Node::SharedPtr &node,
                                        const std::string param_prefix) {
  config_ = std::make_shared<Config>();
  // clang-format off
  config_->window_size = node->declare_parameter<int>(param_prefix + ".window_size", config_->window_size);
  // clang-format on
}

void StereoWindowedRecallModule::runImpl(QueryCache &qdata, MapCache &,
                                         const Graph::ConstPtr &graph) {
  vertex_landmarks_.clear();
  // Inputs: Graph, Window of Vertices
  // Outputs: Map of landmarkIds -> landmarks + observations
  //          Map of vertexIds -> poses
  //          Map of vertexIds -> T_s_v
  auto &lm_map = *qdata.landmark_map.fallback(5000);
  auto &poses = *qdata.pose_map.fallback();
  auto &transforms = *qdata.T_sensor_vehicle_map.fallback();
  auto &rig_names = *qdata.rig_names;

  // grab the latest vertex
  auto vertex = graph->at(*qdata.live_id);
  // set up a search for the previous keyframes in the graph
  TemporalEvaluator::Ptr tempeval(new TemporalEvaluator());
  tempeval->setGraph((void *)graph.get());
  // only search backwards from the start_vid (which needs to be > the
  // landmark_vid)
  using DirectionEvaluator =
      pose_graph::eval::Mask::DirectionFromVertexDirect<Graph>;
  auto direval = std::make_shared<DirectionEvaluator>(*qdata.live_id, true);
  direval->setGraph((void *)graph.get());
  // combine the temporal and backwards mask
  auto evaluator = pose_graph::eval::And(tempeval, direval);
  auto search_itr =
      graph->beginDfs(vertex->id(), config_->window_size - 1, evaluator);

  // add the latest vertex to the pose window
  poses[search_itr->v()->id()] = SteamPose(lgmath::se3::Transformation(), true);
  // Iterate through each vertex in the window, but stop if there are no more
  // backwards matches. No more backwards matches before we get to the end of
  // the graph search means the map was re-initialised This causes singularities
  // in optimisation where there are no factors between two poses
  pose_graph::RCVertex::Ptr current_vertex;
  for (; search_itr != graph->end() &&
         (poses.find(search_itr->v()->id()) != poses.end());
       ++search_itr) {
    // get current vertex.
    current_vertex = search_itr->v();
    // iterate through each rig
    // TODO: We should probably get the rig name from somewhere else other than
    // the query features.
    // TODO: Stored in graph perhaps??
    for (auto &rig_name : rig_names)
      loadVertexData(lm_map, poses, transforms, current_vertex, rig_name,
                     graph);

  }  // end for search_itr

  // Compute all of the poses in a single coordinate frame (First vertex in the
  // chain is identity)
  computePoses(poses, graph);

  // Load all the stored velocities
  getTimesandVelocities(poses, graph);

  if (config_->tdcp_enable) {
    auto &msgs = *qdata.tdcp_msgs.fallback();
    auto &T_0g_prior = *qdata.T_0g_prior.fallback();
    getTdcpMeas(msgs, T_0g_prior, graph, current_vertex);
  }
}

void StereoWindowedRecallModule::loadVertexData(
    LandmarkMap &lm_map, SteamPoseMap &poses,
    SensorVehicleTransformMap &transforms,
    const pose_graph::RCVertex::Ptr &current_vertex,
    const std::string &rig_name, const std::shared_ptr<const Graph> &graph) {
  // unlock the pose associated with this vertex.
  poses[current_vertex->id()] = SteamPose(lgmath::se3::Transformation(), false);

  // load the T_s_v for this vertex
  loadSensorTransform(current_vertex->id(), transforms, rig_name, graph);

  // grab all of the observations associated with this vertex.
  auto observations =
      current_vertex->retrieveKeyframeData<vtr_messages::msg::RigObservations>(
          rig_name + "_observations");
  if (observations == nullptr) {
    std::stringstream err;
    err << "Observations at " << current_vertex->id() << " for " << rig_name
        << " could not be loaded!";
    LOG(ERROR) << err.str();
    throw std::runtime_error{err.str()};
  }

  // for each channel
  for (uint32_t channel_idx = 0; channel_idx < observations->channels.size();
       ++channel_idx) {
    // Grab the observations for this channel.
    const auto &channel_obs = observations->channels[channel_idx];
    // make sure we actually have observations
    if (channel_obs.cameras.size() > 0)
      loadLandmarksAndObs(lm_map, poses, transforms, current_vertex,
                          channel_obs, rig_name, graph);
  }  // endfor channel
}

void StereoWindowedRecallModule::loadLandmarksAndObs(
    LandmarkMap &lm_map, SteamPoseMap &poses,
    SensorVehicleTransformMap &transforms,
    const pose_graph::RCVertex::Ptr &current_vertex,
    const vtr_messages::msg::ChannelObservations &channel_obs,
    const std::string &rig_name, const std::shared_ptr<const Graph> &graph) {
  // grab the observations from the first camera.
  const auto &camera_obs = channel_obs.cameras[0];

  // iterate through the landmarks associated with each observation.
  for (uint32_t lm_idx = 0; lm_idx < camera_obs.landmarks.size(); ++lm_idx) {
    // Get the rlandmark ID TODO: for multi-experience we need to go through
    // each reference and see if the run is actually in the graph, if not we
    // have to skip this landmark.
    const auto &lm_match = camera_obs.landmarks[lm_idx].to_id[0];

    // wrap it in a simple struct so it can be used as a key.
    // TODO: Write wrapper
    vision::LandmarkId id = messages::copyLandmarkId(lm_match);
    auto vid = graph->fromPersistent(lm_match.persistent);

    if (vid.majorId() != current_vertex->id().majorId()) {
      LOG(ERROR) << "Bad VO match "
                 << "from vid: " << current_vertex->id() << " "
                 << "to vid: " << vid << " "
                 << "from obs: " << camera_obs.landmarks[lm_idx].from_id.idx
                 << " "
                 << "to lm: " << lm_match.idx << " ";
    }

    // Check to see if the pose associated with this landmark is already
    // accounted for.
    if (poses.find(vid) == poses.end()) {
      // if it is not, then add it and set it to be locked.(if it is in the
      // window, it will be unlocked later.)
      poses[vid] = SteamPose(lgmath::se3::Transformation(), true);
    }

    // load the T_s_v for this vertex
    loadSensorTransform(vid, transforms, rig_name, graph);

    // if this is a new landmark, then add it to the map and load it up.
    if (lm_map.find(id) == lm_map.end()) {
      lm_map.insert({id, LandmarkInfo()});
      auto landmark_vertex = graph->at(vid);

      // if we havent loaded up this vertex yet, then do so.
      if (vertex_landmarks_.find(landmark_vertex->id()) ==
          vertex_landmarks_.end()) {
        vertex_landmarks_[vid] =
            landmark_vertex
                ->retrieveKeyframeData<vtr_messages::msg::RigLandmarks>(
                    rig_name + "_landmarks");
        if (vertex_landmarks_[vid] == nullptr) {
          std::stringstream err;
          err << "Couldn't retrieve landmarks from vertex data! Is the "
                 "vertex still unloaded?";
          LOG(ERROR) << err.str();
          throw std::runtime_error{err.str()};
        }
      }

      // Get the pointer to the 3D point of this landmark.
      auto landmarks = vertex_landmarks_[landmark_vertex->id()];
      lm_map[id].point = landmarks->channels[id.channel].points[id.index];

      // Get the pointer to the Descriptor of this landmark
      const auto &step_size =
          landmarks->channels[id.channel].desc_type.bytes_per_desc;
      const auto &descriptor_string =
          landmarks->channels[id.channel].descriptors;
      lm_map[id].descriptor =
          (uint8_t)descriptor_string.data()[step_size * id.index];

      // Get the pointers to the other data elements
      lm_map[id].covariance = landmarks->channels[id.channel].covariance;
      lm_map[id].num_vo_observations =
          landmarks->channels[id.channel].num_vo_observations[id.index];
      lm_map[id].valid = landmarks->channels[id.channel].valid[id.index];
    }

    // add the observation of this landmark to the map.
    lm_map[id].observations.emplace_back(LandmarkObs());
    for (unsigned cam_idx = 0; cam_idx < channel_obs.cameras.size();
         ++cam_idx) {
      auto &kp = channel_obs.cameras[cam_idx].keypoints[lm_idx];
      lm_map[id].observations.back().keypoints.push_back(kp);
      auto &ref = channel_obs.cameras[cam_idx].landmarks[lm_idx];
      lm_map[id].observations.back().origin_ref = ref;
      auto &precision = channel_obs.cameras[cam_idx].precisions[lm_idx];
      lm_map[id].observations.back().precisions.push_back(precision);
      // \todo yuchen Double check here! The original code uses pointer tricks.
      /// auto &covariance = channel_obs.cameras[cam_idx].covariances[lm_idx *
      /// 4];  // old code for ref.
      std::vector<float> covariance;
      for (int i = 0; i < 4; i++)
        covariance.push_back(
            channel_obs.cameras[cam_idx].covariances[lm_idx * 4 + i]);
      lm_map[id].observations.back().covariances.push_back(covariance);
    }  // end for cameras
  }    // and for landmark index.
}

void StereoWindowedRecallModule::computePoses(
    SteamPoseMap &poses, const std::shared_ptr<const Graph> &graph) {
  // add the poses if they exist
  if (poses.empty() == false) {
    auto chain_start = poses.begin()->first;
    auto chain_end = poses.rbegin()->first;
    if (chain_start.majorId() != chain_end.majorId()) {
      LOG(WARNING) << __func__ << chain_start << " and " << chain_end
                   << " are not in the same run!!";
    }
    // always lock the first pose
    poses.begin()->second.setLock(true);
    if (chain_start != chain_end) {
      lgmath::se3::Transformation curr_pose;
      TemporalEvaluator::Ptr tempeval(new TemporalEvaluator());
      tempeval->setGraph((void *)graph.get());
      using DirectionEvaluator =
          pose_graph::eval::Mask::DirectionFromVertexDirect<Graph>;
      auto direval = std::make_shared<DirectionEvaluator>(chain_start);
      direval->setGraph((void *)graph.get());
      auto evaluator = pose_graph::eval::And(tempeval, direval);
      evaluator->setGraph((void *)graph.get());
      auto itr = graph->begin(chain_start, 0, evaluator);
      itr++;
      for (; itr != graph->end(); ++itr) {
        curr_pose = itr->e()->T() * curr_pose;
        if (poses.find(itr->e()->to()) != poses.end()) {
          poses[itr->e()->to()].setTransform(curr_pose);
        } else {
          // we have missed one,
          poses[itr->e()->to()] = SteamPose(curr_pose, true);
        }
      }
    }
  }
}

void StereoWindowedRecallModule::getTimesandVelocities(
    SteamPoseMap &poses, const std::shared_ptr<const Graph> &graph) {
#if 0
  Eigen::Matrix<double, 6, 1> initVelocity;
  initVelocity.setZero();
  auto begin_vertex = graph->at(poses.begin()->first);
  auto begin_stamp = begin_vertex->keyFrameTime();
#endif
  for (auto &pose : poses) {
    // get the time for this vertex.
    auto vertex = graph->at(pose.first);
    auto stamp = vertex->keyFrameTime();
    auto proto_velocity =
        vertex->retrieveKeyframeData<vtr_messages::msg::Velocity>(
            "_velocities");

    if (proto_velocity == nullptr) {
      std::stringstream err;
      err << "Couldn't retrieve velocities from vertex data! Is the "
             "vertex still unloaded?";
      LOG(ERROR) << err.str();
      throw std::runtime_error{err.str()};
    }

    Eigen::Matrix<double, 6, 1> velocity;
    velocity(0, 0) = proto_velocity->translational.x;
    velocity(1, 0) = proto_velocity->translational.y;
    velocity(2, 0) = proto_velocity->translational.z;
    velocity(3, 0) = proto_velocity->rotational.x;
    velocity(4, 0) = proto_velocity->rotational.y;
    velocity(5, 0) = proto_velocity->rotational.z;

    pose.second.proto_velocity = proto_velocity;
    pose.second.time =
        steam::Time(static_cast<int64_t>(stamp.nanoseconds_since_epoch));
    pose.second.setVelocity(velocity);

    if (pose.first.minorId() == 0 && poses.size() < config_->window_size) {      // quick fix for "bug" locking first velocity to zero
      pose.second.velocity->setLock(false);
    }
  }
  // todo: above for loop doesn't set velocity for current vertex (causes higher initial smoothing costs)
  //  below is quick fix
  if (!poses.empty()) {
    auto latest_pose = poses.rbegin();
    Eigen::Matrix<double, 6, 1> constant_velocity;
    constant_velocity << -0.9, 0.0, 0.0, 0.0, 0.0, 0.0; // grizz full speed ~0.9
    latest_pose->second.setVelocity(constant_velocity);
  }
}

void StereoWindowedRecallModule::loadSensorTransform(
    const VertexId &vid, SensorVehicleTransformMap &transforms,
    const std::string &rig_name, const Graph::ConstPtr &graph) {
  // Check to see if the transform associated with this landmark is already
  // accounted for.
  if (transforms.find(vid) != transforms.end()) return;

  // if not, we should try and load it
  // extract the T_s_v transform for this vertex
  auto map_vertex = graph->at(vid);
  auto rc_transforms =
      map_vertex->retrieveKeyframeData<vtr_messages::msg::Transform>(
          rig_name + "_T_sensor_vehicle");

  // check if we have the data. Some older datasets may not have this saved
  if (rc_transforms != nullptr) {
    Eigen::Matrix<double, 6, 1> tmp;
    auto mt = rc_transforms->translation;
    auto mr = rc_transforms->orientation;
    tmp << mt.x, mt.y, mt.z, mr.x, mr.y, mr.z;
    transforms[vid] = lgmath::se3::TransformationWithCovariance(tmp);
  }
}

void StereoWindowedRecallModule::updateGraphImpl(QueryCache &, MapCache &,
                                                 const Graph::Ptr &, VertexId) {
  /// steam::Time
  /// curr_time(static_cast<int64_t>(curr_stamp.nanoseconds_since_epoch()));
  /// auto curr_eval = trajectory_->getInterpPoseEval(curr_time);
  /// LOG(INFO) << curr_eval->evaluate();
  /// auto future_eval = trajectory_->getInterpPoseEval(curr_time + 1e9);
  /// LOG(INFO) << "Pose + 1 second:" << "\n" << future_eval->evaluate() <<
  /// "\n";
}

<<<<<<< HEAD
void StereoWindowedRecallModule::getTdcpMeas(std::vector<cpo_interfaces::msg::TDCP::SharedPtr> &msgs,
                                             std::pair<pose_graph::VertexId,
                                                       lgmath::se3::TransformationWithCovariance> &T_0g_prior,
                                             const std::shared_ptr<const Graph> &graph,
                                             const pose_graph::RCVertex::Ptr &vertex_0) {

  // get vertices in the window to retrieve TDCP measurements
  TemporalEvaluator::Ptr tempeval(new TemporalEvaluator());
  tempeval->setGraph((void *) graph.get());
  // only search forwards
  using DirectionEvaluator =
  pose_graph::eval::Mask::DirectionFromVertexDirect<Graph>;
  auto direval_forward =
      std::make_shared<DirectionEvaluator>(vertex_0->id(), false);
  direval_forward->setGraph((void *) graph.get());
  // combine the temporal and forwards mask
  auto evaluator_forward = pose_graph::eval::And(tempeval, direval_forward);
  auto search_itr_forward =
      graph->beginDfs(vertex_0->id(),
                      config_->window_size - 1,
                      evaluator_forward);

  // loop through attempting to recall msgs, if available push_back to cache
  for (; search_itr_forward != graph->end(); ++search_itr_forward) {

    auto current_vertex = search_itr_forward->v();
    auto msg = current_vertex->retrieveKeyframeData<cpo_interfaces::msg::TDCP>(
        "tdcp",
        true);

    // add cost terms if data available for this vertex
    if (msg != nullptr) {
      msgs.push_back(msg);
    }
  }  // end for search_itr_forward

  std::cout << "Recalled " << msgs.size() << " TDCP msgs. "
            << std::endl;   // debug

  // notify WindowedOpt which vertex we've defined as 0th
  T_0g_prior.first = vertex_0->id();

  // set up a search for the previous keyframe in the graph
  auto direval_backward =
      std::make_shared<DirectionEvaluator>(vertex_0->id(), true);
  direval_backward->setGraph((void *) graph.get());
  // combine the temporal and backwards mask
  auto evaluator_backward = pose_graph::eval::And(tempeval, direval_backward);
  auto search_itr_backward =
      graph->beginDfs(vertex_0->id(), 1, evaluator_backward);
  ++search_itr_backward;

  if (search_itr_backward != graph->end()) {
    // a vertex exists before window so try to get prior from it

    auto prev_vertex = search_itr_backward->v();
    auto T_m1g_msg =
        prev_vertex->retrieveKeyframeData<vtr_messages::msg::LgTransform>(
            "gps_T_0g", true);
    if (T_m1g_msg != nullptr) {
      Eigen::Matrix<double, 6, 1> xi_vec;
      xi_vec << T_m1g_msg->xi[0], T_m1g_msg->xi[1], T_m1g_msg->xi[2],
          T_m1g_msg->xi[3], T_m1g_msg->xi[4], T_m1g_msg->xi[5];
      lgmath::se3::TransformationWithCovariance T_m1g_posterior(xi_vec);

      Eigen::Matrix<double, 6, 6> cov_m1g = Eigen::Matrix<double, 6, 6>::Zero();
      for (int i = 0; i < 6; ++i) {
        for (int j = 0; j < 6; ++j) {
          cov_m1g(i, j) = T_m1g_msg->cov[6 * i + j];
        }
      }
      T_m1g_posterior.setCovariance(cov_m1g);

      auto e = graph->at(EdgeId(prev_vertex->id(),
                                vertex_0->id(), pose_graph::Temporal));
      lgmath::se3::TransformationWithCovariance T_0m1 = e->T();

      T_0g_prior.second = T_0m1 * T_m1g_posterior;
      // don't care about position so resetting
      T_0g_prior.second =
          lgmath::se3::TransformationWithCovariance(T_0g_prior.second.C_ba(),
                                                    Eigen::Vector3d::Zero(),
                                                    T_0g_prior.second.cov());
    }
  } else {
    // no previous vertex so likely 1st vertex of run is in window
    // check if we have a prior from a previous partial window
    auto T_0g_msg =
        vertex_0->retrieveKeyframeData<vtr_messages::msg::LgTransform>(
            "gps_T_0g", true);
    if (T_0g_msg != nullptr) {
      Eigen::Matrix<double, 6, 1> xi_vec;
      xi_vec << T_0g_msg->xi[0], T_0g_msg->xi[1], T_0g_msg->xi[2],
          T_0g_msg->xi[3], T_0g_msg->xi[4], T_0g_msg->xi[5];
      T_0g_prior.second = lgmath::se3::TransformationWithCovariance(xi_vec);

      Eigen::Matrix<double, 6, 6> cov_0g = Eigen::Matrix<double, 6, 6>::Zero();
      for (int i = 0; i < 6; ++i) {
        for (int j = 0; j < 6; ++j) {
          cov_0g(i, j) = T_0g_msg->cov[6 * i + j];
        }
      }
      T_0g_prior.second.setCovariance(cov_0g);
    }
  }

  if (!T_0g_prior.second.covarianceSet() && !msgs.empty()) {
    // if we get here, likely the first time we've got TDCP measurements

    Eigen::Vector3d r_k0_ing =
        Eigen::Vector3d{msgs.back()->enu_pos.x - msgs.front()->prev_enu_pos.x,
                        msgs.back()->enu_pos.y - msgs.front()->prev_enu_pos.y,
                        msgs.back()->enu_pos.z - msgs.front()->prev_enu_pos.z};
    double theta = atan2(r_k0_ing.y(), r_k0_ing.x());

    Eigen::Matrix<double, 6, 1> init_pose_vec;
    init_pose_vec << 0, 0, 0, 0, 0, -1 * theta;
    T_0g_prior.second =
        lgmath::se3::TransformationWithCovariance(init_pose_vec);
    T_0g_prior.second.setCovariance(config_->default_T_0g_cov);
  }
  // if no previous prior and no TDCP, we just won't fill in T_0g_prior
}

=======
}  // namespace stereo
>>>>>>> 44ee5deb
}  // namespace tactic
}  // namespace vtr<|MERGE_RESOLUTION|>--- conflicted
+++ resolved
@@ -338,7 +338,6 @@
   /// "\n";
 }
 
-<<<<<<< HEAD
 void StereoWindowedRecallModule::getTdcpMeas(std::vector<cpo_interfaces::msg::TDCP::SharedPtr> &msgs,
                                              std::pair<pose_graph::VertexId,
                                                        lgmath::se3::TransformationWithCovariance> &T_0g_prior,
@@ -463,8 +462,6 @@
   // if no previous prior and no TDCP, we just won't fill in T_0g_prior
 }
 
-=======
 }  // namespace stereo
->>>>>>> 44ee5deb
 }  // namespace tactic
 }  // namespace vtr