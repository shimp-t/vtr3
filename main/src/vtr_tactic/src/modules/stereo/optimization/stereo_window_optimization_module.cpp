#include <steam/trajectory/SteamTrajPoseInterpEval.hpp>
#include <vtr_common/timing/simple_timer.hpp>
#include <vtr_steam_extensions/evaluator/range_conditioning_eval.hpp>
#include <vtr_steam_extensions/evaluator/scale_error_eval.hpp>
#include <vtr_steam_extensions/evaluator/tdcp_error_eval.hpp>
#include <vtr_tactic/modules/stereo/optimization/stereo_window_optimization_module.hpp>
#include <vtr_vision/geometry/geometry_tools.hpp>
#include <vtr_vision/messages/bridge.hpp>
#include <vtr_vision/types.hpp>

#if false
#include <asrl/messages/TrajectoryStatus.pb.h>
#include <asrl/messages/lgmath_conversions.hpp>
#endif

namespace vtr {
namespace tactic {
namespace stereo {

void StereoWindowOptimizationModule::configFromROS(
    const rclcpp::Node::SharedPtr &node, const std::string param_prefix) {
  SteamModule::configFromROS(node, param_prefix);
  window_config_ = std::make_shared<Config>();
  auto casted_config =
      std::static_pointer_cast<SteamModule::Config>(window_config_);
  *casted_config = *config_;  // copy over base config
  // clang-format off
  window_config_->depth_prior_enable = node->declare_parameter<bool>(param_prefix + ".depth_prior_enable", window_config_->depth_prior_enable);
  window_config_->depth_prior_weight = node->declare_parameter<double>(param_prefix + ".depth_prior_weight", window_config_->depth_prior_weight);
  // clang-format on
}

std::shared_ptr<steam::OptimizationProblem>
StereoWindowOptimizationModule::generateOptimizationProblem(
    QueryCache &qdata, MapCache &, const std::shared_ptr<const Graph> &graph) {
  // get references to the relevent data.
  LandmarkMap &lm_map = *qdata.landmark_map;
  auto &poses = *qdata.pose_map;
  auto &tsv_transforms = *qdata.T_sensor_vehicle_map;
  const auto &calibrations = *qdata.rig_calibrations;
  auto calibration_itr = calibrations.begin();

  // reset to remove any old data from the problem setup
  resetProblem();

  // monocular or stereo?
  bool monocular = calibration_itr->intrinsics.size() == 1 ? true : false;

  // get calibration for this rig.
  auto &calibration = *calibration_itr;

  // Setup camera intrinsics, TODO: This should eventually be different for each
  // rig.
  StereoCalibPtr sharedStereoIntrinsics;
  MonoCalibPtr sharedMonoIntrinsics;

  // setup the calibration
  if (monocular) {
    throw std::runtime_error{"Monocular camera code not ported!"};
#if 0
    sharedMonoIntrinsics = toMonoSteamCalibration(calibration);
#endif
  } else {
    sharedStereoIntrinsics = toStereoSteamCalibration(calibration);
  }

  // Go through all of the landmarks
  for (auto &landmark : lm_map) {
    // 1. get the pose associated with this map
    auto vertex = graph->fromPersistent(
        messages::copyPersistentId(landmark.first.persistent));
    auto &lm_pose = poses[vertex];

    // Extract the point associated with this landmark
    Eigen::Vector3d lm_point(landmark.second.point.x, landmark.second.point.y,
                             landmark.second.point.z);

    // Extract the validity of the landmark
    bool map_point_valid = landmark.second.valid;

    // If the point and its depth is valid, then add it as a landmark.
    if (map_point_valid && isLandmarkValid(lm_point, qdata) == true &&
        landmark.second.observations.size() > 1) {
      landmark.second.steam_lm.reset(
          new steam::se3::LandmarkStateVar(lm_point));
      auto &steam_lm = landmark.second.steam_lm;

      // set the lock only if the map is initialized
      // if(*qdata.map_initialized == true) {
      steam_lm->setLock(lm_pose.isLocked());
      //}

      // add the depth prior
      if (window_config_->depth_prior_enable) {
        addDepthCost(steam_lm);
      }
    } else {
      landmark.second.steam_lm.reset();
      continue;
    }

    // get a reference to our new landmark.
    auto &steam_lm = landmark.second.steam_lm;
    // 3. go through the observations, and add cost terms for each.
    for (const LandmarkObs &obs : landmark.second.observations) {
      try {  // steam throws?

        // get the keypoints for this observation.
        auto obs_vertex =
            graph->fromPersistent(obs.origin_ref.from_id.persistent);
        auto &obs_pose = poses[obs_vertex];

        // Set up the transform evaluator (i.e. The transform that takes the
        // landmark into the observation frame)
        steam::se3::TransformEvaluator::Ptr pose_obs_lm;

        // if we are observing the landmark in the parent frame, then use
        // identity.
        if (obs_vertex == vertex) {
          pose_obs_lm = tf_identity_;
        } else {
          // otherwise compose the transform
          steam::se3::TransformEvaluator::Ptr pose_lm_0 =
              steam::se3::TransformStateEvaluator::MakeShared(
                  lm_pose.tf_state_var);
          steam::se3::TransformEvaluator::Ptr pose_obs_0 =
              steam::se3::TransformStateEvaluator::MakeShared(
                  obs_pose.tf_state_var);
          pose_obs_lm = steam::se3::composeInverse(pose_obs_0, pose_lm_0);
        }

        // make a pointer to the landmark->observation transform
        steam::se3::TransformEvaluator::Ptr T_obs_lm;

        // Compose with non-fixed camera to vehicle transform
        auto T_s_v_obs_ptr = tsv_transforms.find(obs_vertex);
        auto T_s_v_ptr = tsv_transforms.find(vertex);

        // check if we have pre-loaded the transforms
        if (T_s_v_ptr == tsv_transforms.end() ||
            T_s_v_obs_ptr == tsv_transforms.end()) {
          // no, compose with fixed camera to vehicle transform
          LOG(WARNING) << "Couldn't find transform! for either " << obs_vertex
                       << " or " << vertex;
          T_obs_lm = steam::se3::composeInverse(
              steam::se3::compose(tf_sensor_vehicle_, pose_obs_lm),
              tf_sensor_vehicle_);
        } else {
          // yes, create the non-static (but fixed for this optimisation)
          // sensor->vehicle transform have we created this specific transform
          // for *vertex* before?
          auto composed_T_s_v_fixed_ptr = tf_sensor_vehicle_map_.find(vertex);
          if (composed_T_s_v_fixed_ptr == tf_sensor_vehicle_map_.end()) {
            // we haven't, make it
            tf_sensor_vehicle_map_[vertex] =
                steam::se3::FixedTransformEvaluator::MakeShared(
                    T_s_v_ptr->second);
            // this should now get the correct reference
            composed_T_s_v_fixed_ptr = tf_sensor_vehicle_map_.find(vertex);
          }
          // have we created this specific transform for *obs_vertex* before?
          auto composed_T_s_v_fixed_obs_ptr =
              tf_sensor_vehicle_map_.find(obs_vertex);
          if (composed_T_s_v_fixed_obs_ptr == tf_sensor_vehicle_map_.end()) {
            // we haven't, make it
            tf_sensor_vehicle_map_[obs_vertex] =
                steam::se3::FixedTransformEvaluator::MakeShared(
                    T_s_v_obs_ptr->second);
            // this should now get the correct reference
            composed_T_s_v_fixed_obs_ptr =
                tf_sensor_vehicle_map_.find(obs_vertex);
          }
          // ok...., now we can compose the transform evaluator. Compose with
          // non-fixed camera to vehicle transform
          T_obs_lm = steam::se3::composeInverse(
              steam::se3::compose(composed_T_s_v_fixed_obs_ptr->second,
                                  pose_obs_lm),
              composed_T_s_v_fixed_ptr->second);
        }

        // set up the mono and stereo noise for each potential type
        steam::BaseNoiseModelX::Ptr noise_mono;
        steam::BaseNoiseModel<4>::Ptr noise_stereo;

        // set up the measurement covariance vector
        unsigned m_sz = monocular ? 2 : 4;
        Eigen::MatrixXd meas_cov(m_sz, m_sz);
        meas_cov.setZero();

        // add the measurement covariances from the stored memory
        unsigned idx = 0;
        for (auto &cov : obs.covariances) {
#if false
          meas_cov(2 * idx, 2 * idx) = cov[0];
          meas_cov(2 * idx + 1, 2 * idx + 1) = cov[3];
#else   // temporary way to easily scale vision costs while testing
          meas_cov(2 * idx, 2 * idx) = config_->stereo_cov_multiplier * cov[0];
          meas_cov(2 * idx + 1, 2 * idx + 1) =
              config_->stereo_cov_multiplier * cov[3];
#endif
          idx++;
        }

        // add to the noise models
        if (monocular) {
          throw std::runtime_error{"Monocular camera code not ported!"};
#if 0
          noise_mono.reset(new steam::StaticNoiseModelX(meas_cov));
#endif
        } else {
          noise_stereo.reset(new steam::StaticNoiseModel<4>(meas_cov));
        }

        // Construct the measurement vector for the current camera
        Eigen::MatrixXd data(obs.keypoints.size() * 2, 1);
        for (uint32_t idx = 0; idx < obs.keypoints.size(); idx++) {
          data(idx * 2) = obs.keypoints.at(idx).position.x;
          data(idx * 2 + 1) = obs.keypoints.at(idx).position.y;
        }

        if (monocular) {
          throw std::runtime_error{"Monocular camera code not ported!"};
#if 0
          // Construct error function for the current camera
          vtr::steam_extensions::MonoCameraErrorEval::Ptr errorfunc(
              new vtr::steam_extensions::MonoCameraErrorEval(
                  data, sharedMonoIntrinsics, T_obs_lm, steam_lm));
          // Construct cost term for the current camera
          steam::WeightedLeastSqCostTermX::Ptr cost(
              new steam::WeightedLeastSqCostTermX(errorfunc, noise_mono,
                                                  sharedLossFunc_));

          // finally, add the cost.
          vision_cost_terms_->add(cost);
#endif
        } else {
          // Construct error function for the current camera
          steam::StereoCameraErrorEval::Ptr errorfunc(
              new steam::StereoCameraErrorEval(data, sharedStereoIntrinsics,
                                               T_obs_lm, steam_lm));
          // Construct cost term for the current camera
          steam::WeightedLeastSqCostTerm<4, 6>::Ptr cost(
              new steam::WeightedLeastSqCostTerm<4, 6>(errorfunc, noise_stereo,
                                                       sharedLossFunc_));

          // finally, add the cost.
          vision_cost_terms_->add(cost);
        }

        // steam throws?
      } catch (std::exception &e) {
        LOG(ERROR) << "Error with noise model:\n" << e.what();
        continue;
      }
    }
  }

  // we need to add a scaling factor if we are using a monocular scheme
  double max_d = 0;
  steam::se3::TransformStateEvaluator::Ptr max_d_tf_state_eval;

  // find the most distant pose from the origin
  if (monocular) {
    throw std::runtime_error{"Monocular camera code not ported!"};
#if 0
    for (auto &pose : poses) {
      // if there are poses from other runs in the window, we don't need to add
      // the scale cost
      if (pose.first.majorId() != qdata.live_id->majorId()) {
        max_d_tf_state_eval = nullptr;
        max_d = -1.0;
        break;
      }
      auto &steam_pose = pose.second;
      // get the norm of the translation to find the distance from the origin
      double d =
          steam_pose.tf_state_var->getValue().matrix().col(3).topRows(3).norm();
      // is this the most distant?
      if (d > max_d) {
        max_d = d;
        max_d_tf_state_eval = steam_pose.tf_state_eval;
      }
    }

    // if we have found a pose
    if (max_d_tf_state_eval != nullptr && max_d > 0) {
      // make a squared loss term (we don't want this to be marginalised
      steam::LossFunctionBase::Ptr scaleLossFunc;
      scaleLossFunc.reset(new steam::L2LossFunc());

      // make the uncertainty for the scale error really small
      steam::BaseNoiseModelX::Ptr scaleUncertainty;
      scaleUncertainty.reset(new steam::StaticNoiseModelX(
          Eigen::Matrix<double, 1, 1>::Identity()));

      // make the scale error evaluator from the original translational norm
      vtr::steam_extensions::ScaleErrorEval::Ptr scale_error_func(
          new vtr::steam_extensions::ScaleErrorEval(max_d,
                                                    max_d_tf_state_eval));

      // Create cost term and add to problem
      steam::WeightedLeastSqCostTermX::Ptr scale_cost(
          new steam::WeightedLeastSqCostTermX(scale_error_func,
                                              scaleUncertainty, scaleLossFunc));
      vision_cost_terms_->add(scale_cost);
    }
#endif
  }

  // add pose variables
  int jj = 0;
  for (auto &pose : poses) {
    auto &steam_pose = pose.second;
    problem_->addStateVariable(steam_pose.tf_state_var);
    jj++;
  }

  // Add landmark variables
  for (auto &landmark : lm_map) {
    if (landmark.second.steam_lm != nullptr &&
        (landmark.second.valid) == true) {
      problem_->addStateVariable(landmark.second.steam_lm);
    }
  }

<<<<<<< HEAD
  problem_->addCostTerm(vision_cost_terms_);
  if (config_->depth_prior_enable) {
=======
  problem_->addCostTerm(cost_terms_);
  if (window_config_->depth_prior_enable) {
>>>>>>> 44ee5deb
    problem_->addCostTerm(depth_cost_terms_);
  }

  // add trajectory stuff
  if (window_config_->trajectory_smoothing == true) {
    // reset the trajectory
    trajectory_.reset(new steam::se3::SteamTrajInterface(
        smoothing_factor_information_, true));
    bool prior_added = false;
    for (auto &pose : poses) {
      auto &steam_pose = pose.second;
      if (steam_pose.velocity == nullptr) {
        LOG(ERROR) << "Trajectory velocity was null!";
        continue;
      }
      trajectory_->add(steam_pose.time, steam_pose.tf_state_eval,
                       steam_pose.velocity);
      problem_->addStateVariable(steam_pose.velocity);
      if (window_config_->velocity_prior == true &&
          steam_pose.isLocked() == false && prior_added == false) {
        trajectory_->addVelocityPrior(steam_pose.time, velocity_prior_,
                                      velocity_prior_cov_);
      }
    }

    // Add smoothing terms
    trajectory_->appendPriorCostTerms(smoothing_cost_terms_);
    problem_->addCostTerm(smoothing_cost_terms_);

    // Set up TDCP factors. We require a trajectory to interpolate so it happens in this if block
    // Note: if we don't have or want GPS, we just won't find that info in cache
    T_0g_statevar_.reset(new steam::se3::TransformStateVar(lgmath::se3::Transformation()));
    if (qdata.tdcp_msgs.is_valid() && !qdata.tdcp_msgs->empty()
        && qdata.T_0g_prior.is_valid()
        && qdata.T_0g_prior->second.covarianceSet()) {

      T_0g_statevar_->setValue(qdata.T_0g_prior->second);
      steam::se3::TransformEvaluator::ConstPtr
          T_0g(new steam::se3::TransformStateEvaluator(T_0g_statevar_));

      for (const auto &msg : *qdata.tdcp_msgs) {
        addTdcpCost(msg, T_0g, poses[qdata.T_0g_prior->first].tf_state_eval);
      }
      LOG(DEBUG) << "Found " << tdcp_cost_terms_->numCostTerms()
                 << " TDCP terms.";

      // if enough cost terms, add the costs and extra state to problem
      if (tdcp_cost_terms_->numCostTerms() >= config_->min_tdcp_terms) {
        problem_->addStateVariable(T_0g_statevar_);

        // add prior on global orientation at start of window
        Eigen::Matrix<double, 6, 6> temp_cov = qdata.T_0g_prior->second.cov();
        steam::BaseNoiseModel<6>::Ptr
            prior_noise_model(new steam::StaticNoiseModel<6>(temp_cov));
        steam::TransformErrorEval::Ptr prior_error_func
            (new steam::TransformErrorEval(qdata.T_0g_prior->second, T_0g));
        steam::LossFunctionBase::Ptr prior_loss_func(new steam::L2LossFunc());
        auto prior_factor = steam::WeightedLeastSqCostTerm<6, 6>::Ptr(
            new steam::WeightedLeastSqCostTerm<6, 6>(
                prior_error_func,
                prior_noise_model,
                prior_loss_func));

        global_prior_cost_term_->add(prior_factor);
        problem_->addCostTerm(global_prior_cost_term_);

        problem_->addCostTerm(tdcp_cost_terms_);
      }
      std::cout << "Initial Carrier Phase Cost:     "
                << tdcp_cost_terms_->cost() << "        Terms:  "   // debugging
                << tdcp_cost_terms_->numCostTerms() << std::endl;
      std::cout << "Initial Global Prior Cost:      "
                << global_prior_cost_term_->cost() << "        Terms:  "
                << global_prior_cost_term_->numCostTerms() << std::endl;
    }
    std::cout << "Initial Smoothing Cost:         "
              << smoothing_cost_terms_->cost() << "        Terms:  "
              << smoothing_cost_terms_->numCostTerms() << std::endl;
  }
  std::cout << "Initial Vision Cost:            " << vision_cost_terms_->cost()
            << "        Terms:  " << vision_cost_terms_->numCostTerms()
            << std::endl;

  return problem_;
}

void StereoWindowOptimizationModule::resetProblem() {
  // make the depth loss function
  sharedDepthLossFunc_.reset(new steam::DcsLossFunc(2.0));

  // make the stereo loss function, TODO (old): make this configurable, move to member var.
  sharedLossFunc_.reset(new steam::DcsLossFunc(2.0));

  // make the TDCP loss function
  sharedTdcpLossFunc_.reset(new steam::L2LossFunc());

  // setup stereo cost terms
  vision_cost_terms_.reset(new steam::ParallelizedCostTermCollection());

  // setup WNOA costs
  smoothing_cost_terms_.reset(new steam::ParallelizedCostTermCollection());

  // setup cost terms for the depth
  depth_cost_terms_.reset(new steam::ParallelizedCostTermCollection());

  // setup cost terms for the TDCP
  tdcp_cost_terms_.reset(new steam::ParallelizedCostTermCollection());
  global_prior_cost_term_.reset(new steam::ParallelizedCostTermCollection());

  // set up the steam problem_.
  problem_.reset(new steam::OptimizationProblem());
}

void StereoWindowOptimizationModule::addDepthCost(
    steam::se3::LandmarkStateVar::Ptr landmark) {
  vtr::steam_extensions::RangeConditioningEval::Ptr errorfunc_range(
      new vtr::steam_extensions::RangeConditioningEval(landmark));
  double depth = landmark->getValue().hnormalized()[2];
  double weight = window_config_->depth_prior_weight / depth;
  steam::BaseNoiseModel<1>::Ptr rangeNoiseModel(new steam::StaticNoiseModel<1>(
      Eigen::Matrix<double, 1, 1>::Identity() * weight));
  steam::WeightedLeastSqCostTerm<1, 3>::Ptr depth_cost(
      new steam::WeightedLeastSqCostTerm<1, 3>(errorfunc_range, rangeNoiseModel,
                                               sharedDepthLossFunc_));
  depth_cost_terms_->add(depth_cost);
}

void StereoWindowOptimizationModule::addTdcpCost(const TdcpMsg::SharedPtr &msg,
                                                 const steam::se3::TransformEvaluator::ConstPtr &T_0g,
                                                 const steam::se3::TransformEvaluator::ConstPtr &T_0i) {

  // GPS measurement time vehicle pose wrt to start of trajectory
  steam::se3::SteamTrajPoseInterpEval::ConstPtr
      T_ai_v = trajectory_->getInterpPoseEval(steam::Time((int64_t) msg->t_a));
  steam::se3::SteamTrajPoseInterpEval::ConstPtr
      T_bi_v = trajectory_->getInterpPoseEval(steam::Time((int64_t) msg->t_b));
  // GPS measurement time vehicle pose wrt to start of window
  steam::se3::TransformEvaluator::ConstPtr
      T_a0_v = steam::se3::composeInverse(T_ai_v, T_0i);
  steam::se3::TransformEvaluator::ConstPtr
      T_b0_v = steam::se3::composeInverse(T_bi_v, T_0i);
  // GPS measurement time sensor pose wrt to start of window
  steam::se3::TransformEvaluator::ConstPtr
      T_a0_s = steam::se3::compose(tf_gps_vehicle_, T_a0_v);
  steam::se3::TransformEvaluator::ConstPtr
      T_b0_s = steam::se3::compose(tf_gps_vehicle_, T_b0_v);
  // change in sensor pose between the two GPS measurement times
  steam::se3::TransformEvaluator::ConstPtr
      T_ba = steam::se3::composeInverse(T_b0_s, T_a0_s);
  steam::se3::PositionEvaluator::ConstPtr
      r_ba_ina(new steam::se3::PositionEvaluator(T_ba));

  steam::se3::TransformEvaluator::ConstPtr
      T_ag = steam::se3::compose(T_a0_s, T_0g);

  // using constant covariance here for now
  steam::BaseNoiseModel<1>::Ptr tdcp_noise_model
      (new steam::StaticNoiseModel<1>(
          Eigen::Matrix<double, 1, 1>(config_->tdcp_cov)));

  // iterate through satellite pairs in msg and add TDCP costs
  for (const auto &pair : msg->pairs) {
    Eigen::Vector3d r_1a_ing_ata{pair.r_1a_a.x, pair.r_1a_a.y, pair.r_1a_a.z};
    Eigen::Vector3d r_1a_ing_atb{pair.r_1a_b.x, pair.r_1a_b.y, pair.r_1a_b.z};
    Eigen::Vector3d r_2a_ing_ata{pair.r_2a_a.x, pair.r_2a_a.y, pair.r_2a_a.z};
    Eigen::Vector3d r_2a_ing_atb{pair.r_2a_b.x, pair.r_2a_b.y, pair.r_2a_b.z};

    vtr::steam_extensions::TdcpErrorEval::Ptr tdcp_error
        (new vtr::steam_extensions::TdcpErrorEval(pair.phi_measured,
                                                  r_ba_ina,
                                                  T_ag,
                                                  r_1a_ing_ata,
                                                  r_1a_ing_atb,
                                                  r_2a_ing_ata,
                                                  r_2a_ing_atb));
    auto tdcp_factor = steam::WeightedLeastSqCostTerm<1,6>::Ptr(
        new steam::WeightedLeastSqCostTerm<1, 6>(tdcp_error,
                                                 tdcp_noise_model,
                                                 sharedTdcpLossFunc_));
    tdcp_cost_terms_->add(tdcp_factor);
  }
}

bool StereoWindowOptimizationModule::verifyInputData(QueryCache &qdata,
                                                     MapCache &) {
  // make sure we have a landmark and pose map, and calibration.
  if (qdata.landmark_map.is_valid() == false ||
      qdata.pose_map.is_valid() == false ||
      qdata.rig_calibrations.is_valid() == false) {
    LOG(ERROR)
        << "StereoWindowOptimizationModule::verifyInputData(): Input data for "
           "windowed BA problem is not set! (Is the Windowed Recall "
           "Module Running?)";
    return false;
  }

  // If there is nothing to optimize, then quit.
  if ((*qdata.pose_map).empty() || (*qdata.landmark_map).empty()) {
    LOG(ERROR)
        << "StereoWindowOptimizationModule::verifyInputData(): No poses or "
           "landmarks found. (Is the Windowed Recall Module Running?)";
    return false;
  } else
    return true;
}

bool StereoWindowOptimizationModule::isLandmarkValid(
    const Eigen::Vector3d &point, QueryCache &) {
  // check depth
  if (point(2) > window_config_->max_point_depth ||
      point(2) < window_config_->min_point_depth) {
    return false;
  }

  // check the distance from the plane
  if (window_config_->perform_planarity_check) {
    throw std::runtime_error{
        "planarity check not ported and tested - window opt"};
#if false
    if (qdata.plane_coefficients.is_valid() == true) {
      // estimate the distance of the point from the plane
      double dist =
          vision::estimatePlaneDepth(point, *qdata.plane_coefficients);

      // if it is beyond the maximum depth, it's invalid
      if (dist > window_config_->plane_distance) {
        return false;
      }
    }
#endif
  }

  // if we got here, the landmark is valid
  return true;
}

bool StereoWindowOptimizationModule::verifyOutputData(QueryCache &qdata,
                                                      MapCache &) {
  // attempt to fit a plane to the point cloud
  if (window_config_->perform_planarity_check) {
    throw std::runtime_error{
        "planarity check not ported and tested - window opt"};
#if false
    // point cloud containers
    pcl::PointCloud<pcl::PointXYZ>::Ptr cloud(
        new pcl::PointCloud<pcl::PointXYZ>);
    cloud->reserve(2000);
    pcl::ModelCoefficients coefficients;
    pcl::PointIndices inliers;

    if (qdata.landmark_map.is_valid()) {
      LandmarkMap &lm_map = *qdata.landmark_map;

      // push the points into a PCL point cloud
      for (auto &landmark : lm_map) {
        if (landmark.second.steam_lm != nullptr &&
            (*landmark.second.valid) == true) {
          Eigen::Vector3d steam_point =
              landmark.second.steam_lm->getValue().hnormalized();
          cloud->points.push_back(
              pcl::PointXYZ(steam_point[0], steam_point[1], steam_point[2]));
        }
      }

      // attempt to fit a plane to the data
      if (vision::estimatePlane(cloud, window_config_->plane_distance, coefficients,
                                inliers) &&
          std::count_if(inliers.indices.begin(), inliers.indices.end(),
                        [](int i) { return i; }) > 100) {
        qdata.plane_coefficients =
            Eigen::Vector4f(coefficients.values[0], coefficients.values[1],
                            coefficients.values[2], coefficients.values[3]);
      } else {
        LOG(WARNING) << "SteamModule: Couldn't estimate map landmarks plane! "
                        "Inliers/Points: "
                     << std::count_if(inliers.indices.begin(),
                                      inliers.indices.end(),
                                      [](int i) { return i; })
                     << "/" << cloud->points.size();
      }
    }
#endif
  }

  // if the landmark map is valid, check for outliers from the plane or min/max
  // point depths
  if (qdata.landmark_map.is_valid()) {
    LandmarkMap &lm_map = *qdata.landmark_map;

    // do a sanity check on the points to ensure there are no gross outliers
    for (auto &landmark : lm_map) {
      if (landmark.second.steam_lm != nullptr &&
          landmark.second.valid == true) {
        // get the steam point
        Eigen::Vector3d steam_point =
            landmark.second.steam_lm->getValue().hnormalized();

        // perform the validity check
        landmark.second.valid = isLandmarkValid(steam_point, qdata);
      }
    }
  }

  // always return true for now
  return true;
}

void StereoWindowOptimizationModule::updateCaches(QueryCache &qdata,
                                                  MapCache &) {
  qdata.trajectory = trajectory_;
}

#if false
void StereoWindowOptimizationModule::saveTrajectory(
    QueryCache &qdata, MapCache &mdata, const std::shared_ptr<Graph> &graph) {
  auto &poses = *qdata.pose_map;
  // if we used the backup LM solver, cast that instead of the main one.
  auto gn_solver =
      backup_lm_solver_used_
          ? std::dynamic_pointer_cast<steam::GaussNewtonSolverBase>(
                backup_lm_solver_)
          : std::dynamic_pointer_cast<steam::GaussNewtonSolverBase>(solver_);

  if (gn_solver == nullptr) {
    LOG(ERROR) << "This solver does not derive from The GaussNewtonSolverBase!";
    return;
  }

  // Set up the status message
  asrl::status_msgs::TrajectoryStatus status_msg;

  // record the optimization window, starting from the origin.
  auto pose_a_itr = poses.begin();
  auto pose_b_itr = poses.begin();
  pose_b_itr++;

  for (; pose_a_itr != poses.end() && pose_b_itr != poses.end();
       ++pose_a_itr, ++pose_b_itr) {
    // save off pose A
    auto vertex = graph->at(VertexId(pose_a_itr->first));
    auto *ba_pose = status_msg.mutable_optimization_window()->Add();
    ba_pose->set_id(vertex->id());
    ba_pose->set_locked(pose_a_itr->second.isLocked());
    ba_pose->set_interpolated(false);
    ba_pose->set_stamp(vertex->keyFrameTime().nanoseconds_since_epoch());
    EdgeTransform T_1_0 = pose_a_itr->second.tf_state_var->getValue();

    // extract the covariance
    if (pose_a_itr->second.isLocked() == false) {
      auto covariance =
          gn_solver->queryCovariance(pose_a_itr->second.tf_state_var->getKey());
      T_1_0.setCovariance(covariance);
    }
    *ba_pose->mutable_t_q_0() << T_1_0;

    // compute the delta in time between pose a and b
    auto time_a = graph->at(VertexId(pose_a_itr->first))
                      ->keyFrameTime()
                      .nanoseconds_since_epoch();
    auto time_b = graph->at(VertexId(pose_b_itr->first))
                      ->keyFrameTime()
                      .nanoseconds_since_epoch();
    auto time_delta = time_b - time_a;

    // sample the trajectory between a and b.
    for (auto idx = 0; idx < 5; ++idx) {
      int64_t query_time = time_a + ((time_delta / 5) * idx);
      auto *ba_pose = status_msg.mutable_optimization_window()->Add();
      ba_pose->set_interpolated(true);
      ba_pose->set_stamp(query_time);
      auto curr_eval =
          qdata.trajectory->getInterpPoseEval(steam::Time(query_time));
      EdgeTransform T_q_0 = curr_eval->evaluate();

      // if pose a and b are both unlocked, then interpolate the covariance
      // TODO: Re-enable once the steam library supports it.
      //      if(pose_a_itr->second.isLocked() == false &&
      //      pose_b_itr->second.isLocked() == false) {
      //        auto cov =
      //        qdata.trajectory->getCovariance(*gn_solver.get(),steam::Time(query_time));
      //        T_q_0.setCovariance(cov);
      //      }

      *ba_pose->mutable_t_q_0() << T_q_0;
    }
  }

  // save off the final pose...
  auto vertex = graph->at(VertexId(pose_a_itr->first));
  auto *ba_pose = status_msg.mutable_optimization_window()->Add();
  ba_pose->set_id(vertex->id());
  ba_pose->set_locked(pose_a_itr->second.isLocked());
  ba_pose->set_interpolated(false);
  ba_pose->set_stamp(vertex->keyFrameTime().nanoseconds_since_epoch());
  EdgeTransform T_1_0 = pose_a_itr->second.tf_state_var->getValue();
  if (pose_a_itr->second.isLocked() == false) {
    // extract the covariance
    auto covariance =
        gn_solver->queryCovariance(pose_a_itr->second.tf_state_var->getKey());
    T_1_0.setCovariance(covariance);
  }
  *ba_pose->mutable_t_q_0() << T_1_0;
  *ba_pose->mutable_t_q_0() << T_1_0;

  // Extrapolate into the future.
  int64_t future_stamp = vertex->keyFrameTime().nanoseconds_since_epoch();
  int64_t interval = 1e9 / 10;
  for (auto idx = 0; idx < 10; ++idx) {
    auto *ba_pose = status_msg.mutable_optimization_window()->Add();
    ba_pose->set_id(-1);
    ba_pose->set_locked(false);
    ba_pose->set_interpolated(true);
    ba_pose->set_stamp(future_stamp);
    auto curr_eval = trajectory_->getInterpPoseEval(steam::Time(future_stamp));
    EdgeTransform T_q_0 = curr_eval->evaluate();

    // TODO re-enable once the steam library supports it.
    // if pose a and b are both unlocked, then interpolate the covariance
    //    auto cov =
    //    qdata.trajectory->getCovariance(*gn_solver.get(),steam::Time(future_stamp));
    //    T_q_0.setCovariance(cov);

    *ba_pose->mutable_t_q_0() << T_q_0;
    future_stamp += interval;
  }

  // insert into the vertex.
  auto live_vertex = graph->at(*qdata.live_id);
  auto run = graph->run((*qdata.live_id).majorId());
  std::string stream_name("/results/refined_vo");
  run->registerVertexStream(stream_name);
  live_vertex->insert<decltype(status_msg)>(stream_name, status_msg,
                                            *qdata.stamp);
}
#endif

void StereoWindowOptimizationModule::updateGraphImpl(QueryCache &qdata,
                                                     MapCache &,
                                                     const Graph::Ptr &graph,
                                                     VertexId) {
  if (qdata.landmark_map.is_valid() == false ||
      qdata.pose_map.is_valid() == false || qdata.success.is_valid() == false ||
      *qdata.success == false) {
    return;
  }

<<<<<<< HEAD
  // optimization debugging info
  std::cout << "Final Carrier Phase Cost:     " << tdcp_cost_terms_->cost()
            << "      Terms:  "<< tdcp_cost_terms_->numCostTerms() << std::endl;
  std::cout << "Final Global Prior Cost:      "
            << global_prior_cost_term_->cost() << "        Terms:  "
            << global_prior_cost_term_->numCostTerms() << std::endl;
  std::cout << "Final Smoothing Cost:         " << smoothing_cost_terms_->cost()
            << "      Terms:  " << smoothing_cost_terms_->numCostTerms()
            << std::endl;
  std::cout << "Final Vision Cost:            " << vision_cost_terms_->cost()
            << "      Terms:  " << vision_cost_terms_->numCostTerms()
            << std::endl;

  if (config_->save_trajectory) {
=======
  if (window_config_->save_trajectory) {
>>>>>>> 44ee5deb
    throw std::runtime_error{
        "trajectory saving untested - windowed optimization"};
#if false
    saveTrajectory(qdata, mdata, graph);
#endif
  }

  auto &lm_map = *qdata.landmark_map;
  auto &poses = *qdata.pose_map;

  // if we used the backup LM solver, cast that instead of the main one.
  auto gn_solver =
      backup_lm_solver_used_
          ? std::dynamic_pointer_cast<steam::GaussNewtonSolverBase>(
                backup_lm_solver_)
          : std::dynamic_pointer_cast<steam::GaussNewtonSolverBase>(solver_);

  if (gn_solver == nullptr) {
    LOG(ERROR) << "This solver does not derive from The GaussNewtonSolverBase!";
    return;
  } else if (window_config_->solver_type == "LevenburgMarquardt" ||
             backup_lm_solver_used_) {
    // we need to explicitly ask the LM solver to update the covariance, but
    // this may throw
    auto lm_solver =
        std::dynamic_pointer_cast<steam::LevMarqGaussNewtonSolver>(gn_solver);
    try {
      lm_solver->solveCovariances();
    } catch (std::runtime_error &e) {
      LOG(ERROR)
          << "StereoWindowOptimizationModule: Couldn't solve for covariance "
             "in LM solver!"
          << std::endl
          << e.what();
    }
  }

  // update the edges in the graph.
  Eigen::Matrix<double, 6, 6> zero_matrix;
  zero_matrix.setZero();
  auto pose_a_itr = poses.begin();
  auto pose_b_itr = poses.begin();
  pose_b_itr++;
  for (; pose_b_itr != poses.end() && pose_a_itr != poses.end();
       pose_b_itr++, pose_a_itr++) {
    lgmath::se3::Transformation T_a_0 =
        pose_a_itr->second.tf_state_var->getValue();
    lgmath::se3::Transformation T_b_0 =
        pose_b_itr->second.tf_state_var->getValue();
    T_a_0.reproject(true);    // quick fix for lgmath orthonormal issue
    T_b_0.reproject(true);
    if (pose_b_itr->second.isLocked() == false) {
      if (pose_a_itr->first.majorId() != qdata.live_id->majorId()) {
        continue;
      }
      auto e_id =
          EdgeId(pose_a_itr->first, pose_b_itr->first, pose_graph::Temporal);
      if (graph->contains(e_id)) {
        auto e = graph->at(e_id);
        lgmath::se3::TransformationWithCovariance T_b_a = T_b_0 / T_a_0;
        if (pose_a_itr->second.isLocked() == false) {
          std::vector<steam::StateKey> pose_keys{
              pose_a_itr->second.tf_state_var->getKey(),
              pose_b_itr->second.tf_state_var->getKey()};
          auto Cov_a0a0_b0b0 = gn_solver->queryCovarianceBlock(pose_keys);
          auto Tadj_b_a = T_b_a.adjoint();
          auto correlation = Tadj_b_a * Cov_a0a0_b0b0.at(0, 1);
          auto Cov_ba_ba =
              Cov_a0a0_b0b0.at(1, 1) - correlation - correlation.transpose() +
              Tadj_b_a * Cov_a0a0_b0b0.at(0, 0) * Tadj_b_a.transpose();
          T_b_a.setCovariance(Cov_ba_ba);
        } else {
          T_b_a.setCovariance(gn_solver->queryCovariance(
              pose_b_itr->second.tf_state_var->getKey()));
        }
        e->setTransform(T_b_a);
      } else {
        LOG(WARNING) << "Trying to update covariance of edge " << e_id
                     << ", which doesnt exist!";
        LOG(WARNING) << "++++++++++++++++++ Current Optimization problem "
                        "++++++++++++++++++++++++++++";
        for (auto itr = poses.begin(); itr != poses.end(); ++itr) {
          LOG(WARNING) << itr->first << " " << itr->second.isLocked();
        }
        LOG(WARNING) << "++++++++++++++++++ Current Optimization problem "
                        "++++++++++++++++++++++++++++";
      }
    }
  }

  VertexId first_unlocked;
  bool found_first_unlocked = false;
  // update the velocities in the graph
  for (auto &pose : poses) {
    if (pose.second.velocity->isLocked() == false) {
      auto v = graph->at(pose.first);
      auto v_vel =
          v->retrieveKeyframeData<vtr_messages::msg::Velocity>("_velocities");

      auto new_velocity = pose.second.velocity->getValue();
      v_vel->translational.x = new_velocity(0, 0);
      v_vel->translational.y = new_velocity(1, 0);
      v_vel->translational.z = new_velocity(2, 0);
      v_vel->rotational.x = new_velocity(3, 0);
      v_vel->rotational.y = new_velocity(4, 0);
      v_vel->rotational.z = new_velocity(5, 0);

      v->replace("_velocities", *v_vel, v->keyFrameTime());

      if (!found_first_unlocked && !pose.second.isLocked()) {
        first_unlocked = pose.first;
        found_first_unlocked = true;
      }
    }
  }

  // Update the landmarks in the graph
  std::map<VertexId, std::shared_ptr<vtr_messages::msg::RigLandmarks>>
      landmark_msgs;

  for (auto &landmark : lm_map) {
    VertexId vid = graph->fromPersistent(
        messages::copyPersistentId(landmark.first.persistent));

    if (!landmark_msgs.count(vid)) {
      auto v = graph->at(vid);
      auto v_lms = v->retrieveKeyframeData<vtr_messages::msg::RigLandmarks>(
          "front_xb3_landmarks");
      landmark_msgs.emplace(std::make_pair(vid, v_lms));
    }

    if (landmark.second.observations.size() >
        landmark.second.num_vo_observations) {
      landmark_msgs.at(vid)
          ->channels[landmark.first.channel]
          .num_vo_observations[landmark.first.index] =
          landmark.second.observations.size();
    }
    // if this is a valid, unlocked landmark, then update its point/cov in the
    // graph.
    if (landmark.second.steam_lm != nullptr &&
        !landmark.second.steam_lm->isLocked() &&
        landmark.second.observations.size() > 1) {
      Eigen::Vector3d steam_point =
          landmark.second.steam_lm->getValue().hnormalized();

      landmark_msgs.at(vid)
          ->channels[landmark.first.channel]
          .points[landmark.first.index]
          .x = steam_point[0];
      landmark_msgs.at(vid)
          ->channels[landmark.first.channel]
          .points[landmark.first.index]
          .y = steam_point[1];
      landmark_msgs.at(vid)
          ->channels[landmark.first.channel]
          .points[landmark.first.index]
          .z = steam_point[2];

      // check validity on the landmark, but only if the point was valid in the
      // first place
      if (landmark_msgs.at(vid)
              ->channels[landmark.first.channel]
              .valid[landmark.first.index]) {
        landmark_msgs.at(vid)
            ->channels[landmark.first.channel]
            .valid[landmark.first.index] = isLandmarkValid(steam_point, qdata);
      }
#if 0
      /*
            // TODO: This is sooper dooper slow bud.
            // if this is the first unlocked pose.
            if(landmark.first.vertex == first_unlocked) {
              auto cov =
         gn_solver->queryCovariance(landmark.second.steam_lm->getKey()); auto
         *robochunk_cov = landmark.second.covariance; auto landmark_offset =
         landmark.first.index * 9;
              // Todo Eigen map for readability?
              //Eigen::Map<Eigen::Matrix<double,3,3> > ...

              for(int row = 0; row < 3; ++row) {
                for(int col = 0; col < 3; ++col) {
                  robochunk_cov->Set(landmark_offset + row*3 + col,
         cov(row,col));
                }
              }
            }
      */
#endif
    }
  }

  for (auto &msg : landmark_msgs) {
    auto v = graph->at(msg.first);
    v->replace("front_xb3_landmarks", *(msg.second), v->keyFrameTime());
  }

  // save estimated global orientation if we're using it
  if (qdata.T_0g_prior.is_valid() && qdata.T_0g_prior->second.covarianceSet()) {

    // if we have a global_prior_cost_term then TDCP terms were used  // todo: this assumption is not necessarily correct ***
    if (global_prior_cost_term_->numCostTerms() > 0) {
      qdata.T_0g_prior->second = T_0g_statevar_->getValue();
      qdata.T_0g_prior->second.setCovariance(gn_solver->queryCovariance(
          T_0g_statevar_->getKey()));
    }

    // insert the global orientation estimate to pose graph
    vtr_messages::msg::LgTransform T_0g_msg;
    for (int i = 0; i < 6; ++i) {
      T_0g_msg.xi.push_back(qdata.T_0g_prior->second.vec()(i));
    }
    for (int i = 0; i < 6; ++i) {
      for (int j = 0; j < 6; ++j) {
        T_0g_msg.cov.push_back(qdata.T_0g_prior->second.cov()(i, j));
      }
    }
    T_0g_msg.cov_set = true;
    std::cout << "phi_0g cov: \n"
              << qdata.T_0g_prior->second.cov().bottomRightCorner(3, 3)
              << std::endl;

    std::string t0g_str = "gps_T_0g";
    graph->registerVertexStream<vtr_messages::msg::LgTransform>(qdata.T_0g_prior->first.majorId(),
                                                                t0g_str);
    auto v = graph->at(qdata.T_0g_prior->first);
    v->insert(t0g_str, T_0g_msg, v->keyFrameTime());

    std::cout << "Saved prior on global orientation at "
              << qdata.T_0g_prior->first << std::endl;



    // save off T_0g estimate to CSV for simple plotting  // todo: temporary
    Eigen::Matrix3d C_vg = qdata.T_0g_prior->second.C_ba();
    Eigen::Matrix<double, 6, 1>
        vec = qdata.T_0g_prior->second.vec();     // temporary stuff
    double yaw = atan2(C_vg(1, 0), C_vg(0, 0));
    double pitch = atan2(-C_vg(2, 0),
                         sqrt(C_vg(2, 1) * C_vg(2, 1)
                                  + C_vg(2, 2) * C_vg(2, 2)));
    double roll = atan2(C_vg(2, 1), C_vg(2, 2));
#if 1
    std::cout << "YAW:  " << yaw;
    std::cout << "  PITCH: " << pitch;
    std::cout << "  ROLL: " << roll << std::endl;
//    std::cout << "vec: " << vec.transpose() << std::endl;
#endif
    ypr_estimates_.push_back(std::vector<double>{yaw, pitch, roll,
                                                 (double) v->id().minorId(),
                                                 (double) v->keyFrameTime().nanoseconds_since_epoch
                                                     * 1e-9});
  }

  if (graph->numberOfVertices() == 488) {     // todo: very temporary
    std::ofstream outstream;
    outstream.open("/home/ben/Desktop/yprs.csv");
    for (auto ypr : ypr_estimates_) {
      outstream << ypr[0] << "," << ypr[1] << "," << ypr[2] << "," << ypr[3] << "," << std::setprecision(12) << ypr[4] << std::setprecision(6) << "\n";
    }
  }

  // reset to remove any old data from the problem setup
  resetProblem();
}

}  // namespace stereo
}  // namespace tactic
}  // namespace vtr<|MERGE_RESOLUTION|>--- conflicted
+++ resolved
@@ -15,7 +15,6 @@
 
 namespace vtr {
 namespace tactic {
-namespace stereo {
 
 void StereoWindowOptimizationModule::configFromROS(
     const rclcpp::Node::SharedPtr &node, const std::string param_prefix) {
@@ -323,13 +322,8 @@
     }
   }
 
-<<<<<<< HEAD
   problem_->addCostTerm(vision_cost_terms_);
-  if (config_->depth_prior_enable) {
-=======
-  problem_->addCostTerm(cost_terms_);
   if (window_config_->depth_prior_enable) {
->>>>>>> 44ee5deb
     problem_->addCostTerm(depth_cost_terms_);
   }
 
@@ -776,7 +770,6 @@
     return;
   }
 
-<<<<<<< HEAD
   // optimization debugging info
   std::cout << "Final Carrier Phase Cost:     " << tdcp_cost_terms_->cost()
             << "      Terms:  "<< tdcp_cost_terms_->numCostTerms() << std::endl;
@@ -790,10 +783,7 @@
             << "      Terms:  " << vision_cost_terms_->numCostTerms()
             << std::endl;
 
-  if (config_->save_trajectory) {
-=======
   if (window_config_->save_trajectory) {
->>>>>>> 44ee5deb
     throw std::runtime_error{
         "trajectory saving untested - windowed optimization"};
 #if false
